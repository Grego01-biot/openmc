--- conflicted
+++ resolved
@@ -250,14 +250,6 @@
       micro_xs(i_nuclide) % kappa_fission = &
            nuc % reactions(nuc % index_fission(1)) % Q_value * &
            micro_xs(i_nuclide) % fission
-<<<<<<< HEAD
-=======
-
-      ! Calculate microscopic nuclide delayed nu-fission cross section
-      micro_xs(i_nuclide) % delayed_nu_fission = (ONE - f) * &
-           nuc % delayed_nu_fission(i_grid) + f * &
-           nuc % delayed_nu_fission(i_grid+1)
->>>>>>> 129ca7b4
     end if
 
     ! If there is S(a,b) data for this nuclide, we need to do a few
