module constants

  implicit none

  ! ============================================================================
  ! VERSIONING NUMBERS

  ! OpenMC major, minor, and release numbers
  integer, parameter :: VERSION_MAJOR   = 0
  integer, parameter :: VERSION_MINOR   = 5
  integer, parameter :: VERSION_RELEASE = 1

  ! Revision numbers for binary files
  integer, parameter :: REVISION_STATEPOINT       = 9
  integer, parameter :: REVISION_PARTICLE_RESTART = 1

  ! Binary file types
  integer, parameter :: &
       FILETYPE_STATEPOINT       = -1, &
       FILETYPE_PARTICLE_RESTART = -2

  ! ============================================================================
  ! ADJUSTABLE PARAMETERS 

  ! NOTE: This is the only section of the constants module that should ever be
  ! adjusted. Modifying constants in other sections may cause the code to fail.

  ! Monoatomic ideal-gas scattering treatment threshold
  real(8), parameter :: FREE_GAS_THRESHOLD = 400.0

  ! Significance level for confidence intervals
  real(8), parameter :: CONFIDENCE_LEVEL = 0.95_8

  ! Used for surface current tallies
  real(8), parameter :: TINY_BIT = 1e-8_8

  ! User for precision in geometry
  real(8), parameter :: FP_PRECISION = 1e-14_8
  real(8), parameter :: FP_REL_PRECISION = 1e-5_8
  real(8), parameter :: FP_COINCIDENT = 1e-12_8

  ! Maximum number of collisions/crossings
  integer, parameter :: MAX_EVENTS = 10000
  integer, parameter :: MAX_SAMPLE = 100000

  ! Maximum number of words in a single line, length of line, and length of
  ! single word
  integer, parameter :: MAX_WORDS    = 500
  integer, parameter :: MAX_LINE_LEN = 250
  integer, parameter :: MAX_WORD_LEN = 150
  integer, parameter :: MAX_FILE_LEN = 255

  ! ============================================================================
  ! PHYSICAL CONSTANTS

  ! Values here are from the Committee on Data for Science and Technology
  ! (CODATA) 2010 recommendation (doi:10.1103/RevModPhys.84.1527).

  real(8), parameter ::            &
       PI           = 3.1415926535898_8, & ! pi
       MASS_NEUTRON = 1.008664916,       & ! mass of a neutron in amu
       MASS_PROTON  = 1.007276466812,    & ! mass of a proton in amu
       AMU          = 1.660538921e-27,   & ! 1 amu in kg
       N_AVOGADRO   = 0.602214129,       & ! Avogadro's number in 10^24/mol
       K_BOLTZMANN  = 8.6173324e-11,     & ! Boltzmann constant in MeV/K
       INFINITY     = huge(0.0_8),       & ! positive infinity
       ZERO         = 0.0_8,             &
       ONE          = 1.0_8,             &
       TWO          = 2.0_8

  ! ============================================================================
  ! GEOMETRY-RELATED CONSTANTS

  ! Boundary conditions
  integer, parameter ::  &
       BC_TRANSMIT = 0,  & ! Transmission boundary condition (default)
       BC_VACUUM   = 1,  & ! Vacuum boundary condition
       BC_REFLECT  = 2,  & ! Reflecting boundary condition
       BC_PERIODIC = 3     ! Periodic boundary condition

  ! Logical operators for cell definitions
  integer, parameter ::              &
       OP_LEFT_PAREN  = huge(0),     & ! Left parentheses
       OP_RIGHT_PAREN = huge(0) - 1, & ! Right parentheses
       OP_UNION       = huge(0) - 2, & ! Union operator
       OP_DIFFERENCE  = huge(0) - 3    ! Difference operator

  ! Cell types
  integer, parameter ::  &
       CELL_NORMAL  = 1, & ! Cell with a specified material
       CELL_FILL    = 2, & ! Cell filled by a separate universe
       CELL_LATTICE = 3    ! Cell filled with a lattice

  ! Void material
  integer, parameter :: MATERIAL_VOID = -1

  ! Lattice types
  integer, parameter ::  &
       LATTICE_RECT = 1, & ! Rectangular lattice
       LATTICE_HEX  = 2    ! Hexagonal lattice

  ! Lattice boundary crossings
  integer, parameter ::    &
       LATTICE_LEFT   = 1, & ! Flag for crossing left (x) lattice boundary
       LATTICE_RIGHT  = 2, & ! Flag for crossing right (x) lattice boundary
       LATTICE_BACK   = 3, & ! Flag for crossing back (y) lattice boundary
       LATTICE_FRONT  = 4, & ! Flag for crossing front (y) lattice boundary
       LATTICE_BOTTOM = 5, & ! Flag for crossing bottom (z) lattice boundary
       LATTICE_TOP    = 6    ! Flag for crossing top (z) lattice boundary

  ! Surface types
  integer, parameter ::  &
       SURF_PX     =  1, & ! Plane parallel to x-plane 
       SURF_PY     =  2, & ! Plane parallel to y-plane 
       SURF_PZ     =  3, & ! Plane parallel to z-plane 
       SURF_PLANE  =  4, & ! Arbitrary plane
       SURF_CYL_X  =  5, & ! Cylinder along x-axis
       SURF_CYL_Y  =  6, & ! Cylinder along y-axis
       SURF_CYL_Z  =  7, & ! Cylinder along z-axis
       SURF_SPHERE =  8, & ! Sphere
       SURF_CONE_X =  9, & ! Cone parallel to x-axis
       SURF_CONE_Y = 10, & ! Cone parallel to y-axis
       SURF_CONE_Z = 11    ! Cone parallel to z-axis

  ! Maximum number of lost particles
  integer, parameter :: MAX_LOST_PARTICLES = 10

  ! ============================================================================
  ! CROSS SECTION RELATED CONSTANTS

  ! Interpolation flag
  integer, parameter ::   &
       HISTOGRAM     = 1, & ! y is constant in x
       LINEAR_LINEAR = 2, & ! y is linear in x
       LINEAR_LOG    = 3, & ! y is linear in ln(x)
       LOG_LINEAR    = 4, & ! ln(y) is linear in x
       LOG_LOG       = 5    ! ln(y) is linear in ln(x)

  ! Particle type
  integer, parameter :: &
       NEUTRON  = 1, &
       PHOTON   = 2, &
       ELECTRON = 3

  ! Angular distribution type
  integer, parameter :: & 
       ANGLE_ISOTROPIC = 1, & ! Isotropic angular distribution
       ANGLE_32_EQUI   = 2, & ! 32 equiprobable bins
       ANGLE_TABULAR   = 3    ! Tabular angular distribution

  ! Secondary energy mode for S(a,b) inelastic scattering
  integer, parameter :: &
       SAB_SECONDARY_EQUAL  = 0, & ! Equally-likely outgoing energy bins
       SAB_SECONDARY_SKEWED = 1    ! Skewed outgoing energy bins

  ! Elastic mode for S(a,b) elastic scattering
  integer, parameter :: &
       SAB_ELASTIC_DISCRETE = 3, & ! Sample from discrete cosines
       SAB_ELASTIC_EXACT    = 4    ! Exact treatment for coherent elastic

  ! Reaction types
  integer, parameter :: &
       TOTAL_XS    = 1, &
       ELASTIC     = 2, &
       N_LEVEL     = 4, &
       MISC        = 5, &
       N_2ND       = 11, &
       N_2N        = 16, &
       N_3N        = 17, &
       N_FISSION   = 18, &
       N_F         = 19, &
       N_NF        = 20, &
       N_2NF       = 21, &
       N_NA        = 22, &
       N_N3A       = 23, &
       N_2NA       = 24, &
       N_3NA       = 25, &
       N_NP        = 28, &
       N_N2A       = 29, &
       N_2N2A      = 30, &
       N_ND        = 32, &
       N_NT        = 33, &
       N_N3HE      = 34, &
       N_ND2A      = 35, &
       N_NT2A      = 36, &
       N_4N        = 37, &
       N_3NF       = 38, &
       N_2NP       = 41, &
       N_3NP       = 42, &
       N_N2P       = 44, &
       N_NPA       = 45, &
       N_N1        = 51, &
       N_N40       = 90, &
       N_NC        = 91, &
       N_DISAPPEAR = 101, &
       N_GAMMA     = 102, &
       N_P         = 103, &
       N_D         = 104, &
       N_T         = 105, &
       N_3HE       = 106, &
       N_A         = 107, &
       N_2A        = 108, &
       N_3A        = 109, &
       N_2P        = 111, &
       N_PA        = 112, &
       N_T2A       = 113, &
       N_D2A       = 114, &
       N_PD        = 115, &
       N_PT        = 116, &
       N_DA        = 117

  ! ACE table types
  integer, parameter :: &
       ACE_NEUTRON   = 1, & ! continuous-energy neutron
       ACE_THERMAL   = 2, & ! thermal S(a,b) scattering data
       ACE_DOSIMETRY = 3    ! dosimetry cross sections

  ! Fission neutron emission (nu) type
  integer, parameter ::   &
       NU_NONE       = 0, & ! No nu values (non-fissionable)
       NU_POLYNOMIAL = 1, & ! Nu values given by polynomial
       NU_TABULAR    = 2    ! Nu values given by tabular distribution

  ! Cross section filetypes
  integer, parameter :: &
       ASCII  = 1, & ! ASCII cross section file
       BINARY = 2    ! Binary cross section file

  ! Probability table parameters
  integer, parameter :: &
       URR_CUM_PROB = 1, &
       URR_TOTAL    = 2, &
       URR_ELASTIC  = 3, &
       URR_FISSION  = 4, &
       URR_N_GAMMA  = 5, &
       URR_HEATING  = 6

  ! Maximum number of partial fission reactions
  integer, parameter :: PARTIAL_FISSION_MAX = 4

  ! ============================================================================
  ! TALLY-RELATED CONSTANTS

  ! Tally type
  integer, parameter :: &
       TALLY_VOLUME          = 1, &
       TALLY_SURFACE_CURRENT = 2

  ! Tally estimator types
  integer, parameter :: &
       ESTIMATOR_ANALOG      = 1, &
       ESTIMATOR_TRACKLENGTH = 2

  ! Event types for tallies
  integer, parameter :: &
       EVENT_SURFACE = -2, &
       EVENT_LATTICE = -1, &
       EVENT_SCATTER =  1, &
       EVENT_ABSORB  =  2, &
       EVENT_FISSION =  3 

  ! Tally score type
  integer, parameter :: N_SCORE_TYPES = 14
  integer, parameter :: &
       SCORE_FLUX          = -1,  & ! flux
       SCORE_TOTAL         = -2,  & ! total reaction rate
       SCORE_SCATTER       = -3,  & ! scattering rate
       SCORE_NU_SCATTER    = -4,  & ! scattering production rate
       SCORE_SCATTER_N     = -5,  & ! arbitrary scattering moment
       SCORE_SCATTER_PN    = -6,  & ! system for scoring 0th through nth moment
       SCORE_TRANSPORT     = -7,  & ! transport reaction rate
       SCORE_N_1N          = -8,  & ! (n,1n) rate
       SCORE_ABSORPTION    = -9,  & ! absorption rate
       SCORE_FISSION       = -10, & ! fission rate
       SCORE_NU_FISSION    = -11, & ! neutron production rate
       SCORE_KAPPA_FISSION = -12, & ! fission energy production rate
       SCORE_CURRENT       = -13, & ! partial current
       SCORE_EVENTS        = -14    ! number of events
       
  ! Maximum scattering order supported
  integer, parameter :: SCATT_ORDER_MAX = 10
  character(len=*), parameter :: SCATT_ORDER_MAX_PNSTR = "scatter-p10"

  ! Tally map bin finding
  integer, parameter :: NO_BIN_FOUND = -1

  ! Tally filter and map types
  integer, parameter :: N_FILTER_TYPES = 8
  integer, parameter :: &
       FILTER_UNIVERSE  = 1, &
       FILTER_MATERIAL  = 2, &
       FILTER_CELL      = 3, &
       FILTER_CELLBORN  = 4, &
       FILTER_SURFACE   = 5, &
       FILTER_MESH      = 6, &
       FILTER_ENERGYIN  = 7, &
       FILTER_ENERGYOUT = 8

  ! Tally surface current directions
  integer, parameter :: &
       IN_RIGHT  = 1,   &
       OUT_RIGHT = 2,   &
       IN_FRONT  = 3,   &
       OUT_FRONT = 4,   &
       IN_TOP    = 5,   &
       OUT_TOP   = 6

  ! Global tallY parameters
  integer, parameter :: N_GLOBAL_TALLIES = 4
  integer, parameter :: &
       K_COLLISION   = 1, &
       K_ABSORPTION  = 2, &
       K_TRACKLENGTH = 3, &
       LEAKAGE       = 4

  ! ============================================================================
  ! EXTERNAL SOURCE PARAMETERS

  ! Source spatial distribution types
  integer, parameter :: &
       SRC_SPACE_BOX   = 1, & ! Source in a rectangular prism
       SRC_SPACE_POINT = 2    ! Source at a single point

  ! Source angular distribution types
  integer, parameter :: &
       SRC_ANGLE_ISOTROPIC = 1, & ! Isotropic angular 
       SRC_ANGLE_MONO      = 2, & ! Monodirectional source
       SRC_ANGLE_TABULAR   = 3    ! Tabular distribution

  ! Source energy distribution types
  integer, parameter :: &
       SRC_ENERGY_MONO    = 1, & ! Monoenergetic source
       SRC_ENERGY_MAXWELL = 2, & ! Maxwell fission spectrum
       SRC_ENERGY_WATT    = 3, & ! Watt fission spectrum
       SRC_ENERGY_TABULAR = 4    ! Tabular distribution
       
  ! ============================================================================
  ! MISCELLANEOUS CONSTANTS

  ! indicates that an array index hasn't been set
  integer, parameter :: NONE = 0

  ! Codes for read errors -- better hope these numbers are never used in an
  ! input file!
  integer, parameter :: ERROR_INT  = -huge(0)
  real(8), parameter :: ERROR_REAL = -huge(0.0_8) * 0.917826354_8

  ! Energy grid methods
  integer, parameter :: &
       GRID_NUCLIDE  = 1, & ! non-unionized energy grid
       GRID_UNION    = 2, & ! union grid with pointers
       GRID_LETHARGY = 3    ! lethargy mapping

  ! Running modes
  integer, parameter ::        &
       MODE_FIXEDSOURCE = 1, & ! Fixed source mode
       MODE_EIGENVALUE  = 2, & ! K eigenvalue mode
       MODE_PLOTTING    = 3, & ! Plotting mode
       MODE_TALLIES     = 4, & ! Tally results mode
       MODE_PARTICLE    = 5    ! Particle restart mode

  ! Unit numbers
  integer, parameter :: UNIT_SUMMARY  = 11 ! unit # for writing summary file
  integer, parameter :: UNIT_TALLY    = 12 ! unit # for writing tally file
  integer, parameter :: UNIT_PLOT     = 13 ! unit # for writing plot file
  integer, parameter :: UNIT_XS       = 14 ! unit # for writing xs summary file
<<<<<<< HEAD
  integer, parameter :: UNIT_SOURCE   = 15 ! unit # for writing source file
  integer, parameter :: UNIT_STATE    = 16 ! unit # for writing state point
  integer, parameter :: CMFD_BALANCE  = 17 ! unit # for writing cmfd balance file
  integer, parameter :: UNIT_PARTICLE = 18 ! unit # for writing particle restart
  integer, parameter :: UNIT_TRACK    = 19 ! unit # for writing particle tracks
=======
  integer, parameter :: CMFD_BALANCE  = 15 ! unit # for writing cmfd balance file
  integer, parameter :: UNIT_PARTICLE = 16 ! unit # for writing particle restart
  integer, parameter :: UNIT_OUTPUT   = 17 ! unit # for writing output
>>>>>>> 65bec4c2

  !=============================================================================
  ! CMFD CONSTANTS

  ! for non-accelerated regions on coarse mesh overlay
  integer, parameter :: CMFD_NOACCEL = 99999

  ! constant to represent a zero flux "albedo"
  real(8), parameter :: ZERO_FLUX = 999.0_8

  ! constant to represent albedo rejection
  real(8), parameter :: ALBEDO_REJECT = 999.0_8

  ! constant for writing out no residual
  real(8), parameter :: CMFD_NORES = 99999.0_8

end module constants<|MERGE_RESOLUTION|>--- conflicted
+++ resolved
@@ -364,17 +364,10 @@
   integer, parameter :: UNIT_TALLY    = 12 ! unit # for writing tally file
   integer, parameter :: UNIT_PLOT     = 13 ! unit # for writing plot file
   integer, parameter :: UNIT_XS       = 14 ! unit # for writing xs summary file
-<<<<<<< HEAD
-  integer, parameter :: UNIT_SOURCE   = 15 ! unit # for writing source file
-  integer, parameter :: UNIT_STATE    = 16 ! unit # for writing state point
-  integer, parameter :: CMFD_BALANCE  = 17 ! unit # for writing cmfd balance file
-  integer, parameter :: UNIT_PARTICLE = 18 ! unit # for writing particle restart
-  integer, parameter :: UNIT_TRACK    = 19 ! unit # for writing particle tracks
-=======
   integer, parameter :: CMFD_BALANCE  = 15 ! unit # for writing cmfd balance file
   integer, parameter :: UNIT_PARTICLE = 16 ! unit # for writing particle restart
   integer, parameter :: UNIT_OUTPUT   = 17 ! unit # for writing output
->>>>>>> 65bec4c2
+  integer, parameter :: UNIT_TRACK    = 18 ! unit # for writing particle tracks
 
   !=============================================================================
   ! CMFD CONSTANTS
