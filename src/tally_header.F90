module tally_header

  use, intrinsic :: ISO_C_BINDING

  use hdf5

  use constants,           only: NONE, N_FILTER_TYPES
  use tally_filter_header, only: TallyFilterContainer
  use trigger_header,      only: TriggerObject

  implicit none

!===============================================================================
<<<<<<< HEAD
! TALLYRESULT provides accumulation of results in a particular tally bin
!===============================================================================

  type, bind(C) :: TallyResult
    real(C_DOUBLE) :: value    = 0.
    real(C_DOUBLE) :: sum      = 0.
    real(C_DOUBLE) :: sum_sq   = 0.
  end type TallyResult

!===============================================================================
! TALLYDERIVATIVE describes a first-order derivative that can be applied to
! tallies.
!===============================================================================

  type TallyDerivative
    integer :: id
    integer :: variable
    integer :: diff_material
    integer :: diff_nuclide
    real(8) :: flux_deriv
  end type TallyDerivative

!===============================================================================
=======
>>>>>>> 2faef399
! TALLYOBJECT describes a user-specified tally. The region of phase space to
! tally in is given by the TallyFilters and the results are stored in a
! TallyResult array.
!===============================================================================

  type TallyObject
    ! Basic data

    integer :: id                   ! user-defined identifier
    character(len=104) :: name = "" ! user-defined name
    integer :: type                 ! volume, surface current
    integer :: estimator            ! collision, track-length
    real(8) :: volume               ! volume of region
    type(TallyFilterContainer), allocatable :: filters(:)

    ! The stride attribute is used for determining the index in the results
    ! array for a matching_bin combination. Since multiple dimensions are
    ! mapped onto one dimension in the results array, the stride attribute gives
    ! the stride for a given filter type within the results array

    integer, allocatable :: stride(:)

    ! This array provides a way to lookup what index in the filters array a
    ! certain filter is. For example, if find_filter(FILTER_CELL) > 0, then the
    ! value is the index in filters(:).

    integer :: find_filter(N_FILTER_TYPES) = 0

    ! Individual nuclides to tally
    integer              :: n_nuclide_bins = 0
    integer, allocatable :: nuclide_bins(:)
    logical              :: all_nuclides = .false.

    ! Values to score, e.g. flux, absorption, etc.
    ! scat_order is the scattering order for each score.
    ! It is to be 0 if the scattering order is 0, or if the score is not a
    ! scattering response.
    integer              :: n_score_bins = 0
    integer, allocatable :: score_bins(:)
    integer, allocatable :: moment_order(:)
    integer              :: n_user_score_bins = 0

    ! Results for each bin -- the first dimension of the array is for scores
    ! (e.g. flux, total reaction rate, fission reaction rate, etc.) and the
    ! second dimension of the array is for the combination of filters
    ! (e.g. specific cell, specific energy group, etc.)

    integer :: total_filter_bins
    integer :: total_score_bins
    real(C_DOUBLE), allocatable :: results(:,:,:)

    ! reset property - allows a tally to be reset after every batch
    logical :: reset = .false.

    ! Number of realizations of tally random variables
    integer :: n_realizations = 0

    ! Tally precision triggers
    integer                           :: n_triggers = 0  ! # of triggers
    type(TriggerObject),  allocatable :: triggers(:)     ! Array of triggers

<<<<<<< HEAD
    ! Index for the TallyDerivative for differential tallies.
    integer :: deriv = NONE
=======
  contains
    procedure :: write_results_hdf5
    procedure :: read_results_hdf5
>>>>>>> 2faef399
  end type TallyObject

contains

  subroutine write_results_hdf5(this, group_id)
    class(TallyObject), intent(in) :: this
    integer(HID_T),     intent(in) :: group_id

    integer :: hdf5_err
    integer(HID_T) :: dset, dspace
    integer(HID_T) :: memspace
    integer(HSIZE_T) :: dims(3)
    integer(HSIZE_T) :: dims_slab(3)
    integer(HSIZE_T) :: offset(3) = [1,0,0]

    ! Create file dataspace
    dims_slab(:) = shape(this % results)
    dims_slab(1) = 2
    call h5screate_simple_f(3, dims_slab, dspace, hdf5_err)

    ! Create memory dataspace that contains only SUM and SUM_SQ values
    dims(:) = shape(this % results)
    call h5screate_simple_f(3, dims, memspace, hdf5_err)
    call h5sselect_hyperslab_f(memspace, H5S_SELECT_SET_F, offset, dims_slab, &
         hdf5_err)

    ! Create and write to dataset
    call h5dcreate_f(group_id, "results", H5T_NATIVE_DOUBLE, dspace, dset, &
         hdf5_err)
    call h5dwrite_f(dset, H5T_NATIVE_DOUBLE, this % results, dims_slab, &
         hdf5_err, mem_space_id=memspace)

    ! Close identifiers
    call h5dclose_f(dset, hdf5_err)
    call h5sclose_f(memspace, hdf5_err)
    call h5sclose_f(dspace, hdf5_err)
  end subroutine write_results_hdf5

  subroutine read_results_hdf5(this, group_id)
    class(TallyObject), intent(inout) :: this
    integer(HID_T),     intent(in) :: group_id

    integer :: hdf5_err
    integer(HID_T) :: dset, dspace
    integer(HID_T) :: memspace
    integer(HSIZE_T) :: dims(3)
    integer(HSIZE_T) :: dims_slab(3)
    integer(HSIZE_T) :: offset(3) = [1,0,0]

    ! Create file dataspace
    dims_slab(:) = shape(this % results)
    dims_slab(1) = 2
    call h5screate_simple_f(3, dims_slab, dspace, hdf5_err)

    ! Create memory dataspace that contains only SUM and SUM_SQ values
    dims(:) = shape(this % results)
    call h5screate_simple_f(3, dims, memspace, hdf5_err)
    call h5sselect_hyperslab_f(memspace, H5S_SELECT_SET_F, offset, dims_slab, &
         hdf5_err)

    ! Create and write to dataset
    call h5dopen_f(group_id, "results", dset, hdf5_err)
    call h5dread_f(dset, H5T_NATIVE_DOUBLE, this % results, dims_slab, &
         hdf5_err, mem_space_id=memspace)

    ! Close identifiers
    call h5dclose_f(dset, hdf5_err)
    call h5sclose_f(memspace, hdf5_err)
    call h5sclose_f(dspace, hdf5_err)
  end subroutine read_results_hdf5

end module tally_header<|MERGE_RESOLUTION|>--- conflicted
+++ resolved
@@ -9,17 +9,6 @@
   use trigger_header,      only: TriggerObject
 
   implicit none
-
-!===============================================================================
-<<<<<<< HEAD
-! TALLYRESULT provides accumulation of results in a particular tally bin
-!===============================================================================
-
-  type, bind(C) :: TallyResult
-    real(C_DOUBLE) :: value    = 0.
-    real(C_DOUBLE) :: sum      = 0.
-    real(C_DOUBLE) :: sum_sq   = 0.
-  end type TallyResult
 
 !===============================================================================
 ! TALLYDERIVATIVE describes a first-order derivative that can be applied to
@@ -35,8 +24,6 @@
   end type TallyDerivative
 
 !===============================================================================
-=======
->>>>>>> 2faef399
 ! TALLYOBJECT describes a user-specified tally. The region of phase space to
 ! tally in is given by the TallyFilters and the results are stored in a
 ! TallyResult array.
@@ -98,14 +85,12 @@
     integer                           :: n_triggers = 0  ! # of triggers
     type(TriggerObject),  allocatable :: triggers(:)     ! Array of triggers
 
-<<<<<<< HEAD
     ! Index for the TallyDerivative for differential tallies.
     integer :: deriv = NONE
-=======
+
   contains
     procedure :: write_results_hdf5
     procedure :: read_results_hdf5
->>>>>>> 2faef399
   end type TallyObject
 
 contains
