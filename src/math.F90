--- conflicted
+++ resolved
@@ -718,7 +718,6 @@
 
   end function watt_spectrum
 
-<<<<<<< HEAD
 !===============================================================================
 ! FADDEEVA the Faddeeva function, using Stephen Johnson's implementation
 !===============================================================================
@@ -811,32 +810,4 @@
     end do
   end subroutine broaden_wmp_polynomials
 
-!===============================================================================
-! find_angle finds the closest angle on the data grid and returns that index
-!===============================================================================
-
-    pure subroutine find_angle(polar, azimuthal, uvw, i_azi, i_pol)
-      real(8), intent(in) :: polar(:)     ! Polar angles [0,pi]
-      real(8), intent(in) :: azimuthal(:) ! Azi. angles [-pi,pi]
-      real(8), intent(in) :: uvw(3)       ! Direction of motion
-      integer, intent(inout) :: i_pol     ! Closest polar bin
-      integer, intent(inout) :: i_azi     ! Closest azi bin
-
-      real(8) :: my_pol, my_azi, dangle
-
-      ! Convert uvw to polar and azi
-
-      my_pol = acos(uvw(3))
-      my_azi = atan2(uvw(2), uvw(1))
-
-      ! Search for equi-binned angles
-      dangle = PI / real(size(polar),8)
-      i_pol  = floor(my_pol / dangle + ONE)
-      dangle = TWO * PI / real(size(azimuthal),8)
-      i_azi  = floor((my_azi + PI) / dangle + ONE)
-
-    end subroutine find_angle
-
-=======
->>>>>>> 2c4e1ed1
 end module math