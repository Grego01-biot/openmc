module tally

  use ace_header,       only: Reaction
  use constants
  use error,            only: fatal_error
  use geometry_header
  use global
  use math,             only: t_percentile, calc_pn, calc_rn
  use mesh,             only: get_mesh_bin, bin_to_mesh_indices, &
                              get_mesh_indices, mesh_indices_to_bin, &
                              mesh_intersects_2d, mesh_intersects_3d
  use mesh_header,      only: RegularMesh
  use output,           only: header
  use particle_header,  only: LocalCoord, Particle
  use search,           only: binary_search
  use string,           only: to_str
  use tally_header,     only: TallyResult, TallyMapItem, TallyMapElement
  use fission,          only: nu_total, nu_delayed
  use interpolation,    only: interpolate_tab1

#ifdef MPI
  use message_passing
#endif

  implicit none

  integer :: position(N_FILTER_TYPES - 3) = 0 ! Tally map positioning array
!$omp threadprivate(position)

contains

!===============================================================================
! SCORE_GENERAL adds scores to the tally array for the given filter and nuclide.
! This will work for either analog or tracklength tallies.  Note that
! atom_density and flux are not used for analog tallies.
!===============================================================================

  subroutine score_general(p, t, start_index, filter_index, i_nuclide, &
       atom_density, flux)
    type(Particle),             intent(in)    :: p
    type(TallyObject), pointer, intent(inout) :: t
    integer,                    intent(in)    :: start_index
    integer,                    intent(in)    :: i_nuclide
    integer,                    intent(in)    :: filter_index   ! for % results
    real(8),                    intent(in)    :: flux           ! flux estimate
    real(8),                    intent(in)    :: atom_density   ! atom/b-cm

    integer :: i                    ! loop index for scoring bins
    integer :: l                    ! loop index for nuclides in material
    integer :: m                    ! loop index for reactions
    integer :: n                    ! loop index for legendre order
    integer :: num_nm               ! Number of N,M orders in harmonic
<<<<<<< HEAD
    integer :: l                    ! scoring bin loop index, allowing for
                                    ! changing position during the loop
    integer :: filter_index         ! single index for single bin
=======
    integer :: q                    ! loop index for scoring bins
    integer :: i_nuc                ! index in nuclides array (from material)
    integer :: i_energy             ! index in nuclide energy grid
>>>>>>> 3edc2389
    integer :: score_bin            ! scoring bin, e.g. SCORE_FLUX
    integer :: score_index          ! scoring bin index
<<<<<<< HEAD
    integer :: lc                   ! pointer for interpolating in precursor
                                    ! yield table
    integer :: NR                   ! number of interpolation regions
    integer :: NE                   ! number of interpolation energies
    integer :: d                    ! delayed neutron index
    real(8) :: yield                ! delayed neutron yield
=======
    real(8) :: atom_density_        ! atom/b-cm
    real(8) :: f                    ! interpolation factor
>>>>>>> 3edc2389
    real(8) :: score                ! analog tally score
    real(8) :: macro_total          ! material macro total xs
    real(8) :: macro_scatt          ! material macro scatt xs
    real(8) :: uvw(3)               ! particle direction
    type(Material),    pointer :: mat
    type(Reaction),    pointer :: rxn

    i = 0
    SCORE_LOOP: do q = 1, t % n_user_score_bins
      i = i + 1

      ! determine what type of score bin
      score_bin = t % score_bins(i)

      ! determine scoring bin index
      score_index = start_index + i

      !#########################################################################
      ! Determine appropirate scoring value.

      select case(score_bin)


      case (SCORE_FLUX, SCORE_FLUX_YN)
        if (t % estimator == ESTIMATOR_ANALOG) then
          ! All events score to a flux bin. We actually use a collision
          ! estimator in place of an analog one since there is no way to count
          ! 'events' exactly for the flux
          if (survival_biasing) then
            ! We need to account for the fact that some weight was already
            ! absorbed
            score = p % last_wgt + p % absorb_wgt
          else
            score = p % last_wgt
          end if
          score = score / material_xs % total

        else
          ! For flux, we need no cross section
          score = flux
        end if


      case (SCORE_TOTAL, SCORE_TOTAL_YN)
        if (t % estimator == ESTIMATOR_ANALOG) then
          ! All events will score to the total reaction rate. We can just
          ! use the weight of the particle entering the collision as the
          ! score
          if (survival_biasing) then
            ! We need to account for the fact that some weight was already
            ! absorbed
            score = p % last_wgt + p % absorb_wgt
          else
            score = p % last_wgt
          end if

        else
          if (i_nuclide > 0) then
            score = micro_xs(i_nuclide) % total * atom_density * flux
          else
            score = material_xs % total * flux
          end if
        end if


      case (SCORE_SCATTER, SCORE_SCATTER_N)
        if (t % estimator == ESTIMATOR_ANALOG) then
          ! Skip any event where the particle didn't scatter
          if (p % event /= EVENT_SCATTER) cycle SCORE_LOOP
          ! Since only scattering events make it here, again we can use
          ! the weight entering the collision as the estimator for the
          ! reaction rate
          score = p % last_wgt

        else
          ! Note SCORE_SCATTER_N not available for tracklength/collision.
          if (i_nuclide > 0) then
            score = (micro_xs(i_nuclide) % total &
                 - micro_xs(i_nuclide) % absorption) * atom_density * flux
          else
            score = (material_xs % total - material_xs % absorption) * flux
          end if
        end if


      case (SCORE_SCATTER_PN)
        ! Only analog estimators are available.
        ! Skip any event where the particle didn't scatter
        if (p % event /= EVENT_SCATTER) then
          i = i + t % moment_order(i)
          cycle SCORE_LOOP
        end if
        ! Since only scattering events make it here, again we can use
        ! the weight entering the collision as the estimator for the
        ! reaction rate
        score = p % last_wgt


      case (SCORE_SCATTER_YN)
        ! Only analog estimators are available.
        ! Skip any event where the particle didn't scatter
        if (p % event /= EVENT_SCATTER) then
          i = i + (t % moment_order(i) + 1)**2 - 1
          cycle SCORE_LOOP
        end if
        ! Since only scattering events make it here, again we can use
        ! the weight entering the collision as the estimator for the
        ! reaction rate
        score = p % last_wgt


      case (SCORE_NU_SCATTER, SCORE_NU_SCATTER_N)
        ! Only analog estimators are available.
        ! Skip any event where the particle didn't scatter
        if (p % event /= EVENT_SCATTER) cycle SCORE_LOOP
        ! For scattering production, we need to use the pre-collision
        ! weight times the multiplicity as the estimate for the number of
        ! neutrons exiting a reaction with neutrons in the exit channel
        if (p % event_MT == ELASTIC .or. p % event_MT == N_LEVEL .or. &
             (p % event_MT >= N_N1 .and. p % event_MT <= N_NC)) then
          ! Don't waste time on very common reactions we know have multiplicities
          ! of one.
          score = p % last_wgt
        else
          do m = 1, nuclides(p % event_nuclide) % n_reaction
            ! Check if this is the desired MT
            if (p % event_MT == nuclides(p % event_nuclide) % reactions(m) % MT) then
              ! Found the reaction, set our pointer and move on with life
              rxn => nuclides(p % event_nuclide) % reactions(m)
              exit
            end if
          end do

          ! Get multiplicity and apply to score
          if (rxn % multiplicity_with_E) then
            ! Then the multiplicity was already incorporated in to p % wgt
            ! per the scattering routine,
            score = p % wgt
          else
            ! Grab the multiplicity from the rxn
            score = p % last_wgt * rxn % multiplicity
          end if
        end if


      case (SCORE_NU_SCATTER_PN)
        ! Only analog estimators are available.
        ! Skip any event where the particle didn't scatter
        if (p % event /= EVENT_SCATTER) then
          i = i + t % moment_order(i)
          cycle SCORE_LOOP
        end if
        ! For scattering production, we need to use the pre-collision
        ! weight times the multiplicity as the estimate for the number of
        ! neutrons exiting a reaction with neutrons in the exit channel
        if (p % event_MT == ELASTIC .or. p % event_MT == N_LEVEL .or. &
             (p % event_MT >= N_N1 .and. p % event_MT <= N_NC)) then
          ! Don't waste time on very common reactions we know have multiplicities
          ! of one.
          score = p % last_wgt
        else
          do m = 1, nuclides(p % event_nuclide) % n_reaction
            ! Check if this is the desired MT
            if (p % event_MT == nuclides(p % event_nuclide) % reactions(m) % MT) then
              ! Found the reaction, set our pointer and move on with life
              rxn => nuclides(p % event_nuclide) % reactions(m)
              exit
            end if
          end do

          ! Get multiplicity and apply to score
          if (rxn % multiplicity_with_E) then
            ! Then the multiplicity was already incorporated in to p % wgt
            ! per the scattering routine,
            score = p % wgt
          else
            ! Grab the multiplicity from the rxn
            score = p % last_wgt * rxn % multiplicity
          end if
        end if


      case (SCORE_NU_SCATTER_YN)
        ! Only analog estimators are available.
        ! Skip any event where the particle didn't scatter
        if (p % event /= EVENT_SCATTER) then
          i = i + (t % moment_order(i) + 1)**2 - 1
          cycle SCORE_LOOP
        end if
        ! For scattering production, we need to use the pre-collision
        ! weight times the multiplicity as the estimate for the number of
        ! neutrons exiting a reaction with neutrons in the exit channel
        if (p % event_MT == ELASTIC .or. p % event_MT == N_LEVEL .or. &
             (p % event_MT >= N_N1 .and. p % event_MT <= N_NC)) then
          ! Don't waste time on very common reactions we know have multiplicities
          ! of one.
          score = p % last_wgt
        else
          do m = 1, nuclides(p % event_nuclide) % n_reaction
            ! Check if this is the desired MT
            if (p % event_MT == nuclides(p % event_nuclide) % reactions(m) % MT) then
              ! Found the reaction, set our pointer and move on with life
              rxn => nuclides(p % event_nuclide) % reactions(m)
              exit
            end if
          end do

          ! Get multiplicity and apply to score
          if (rxn % multiplicity_with_E) then
            ! Then the multiplicity was already incorporated in to p % wgt
            ! per the scattering routine,
            score = p % wgt
          else
            ! Grab the multiplicity from the rxn
            score = p % last_wgt * rxn % multiplicity
          end if
        end if


      case (SCORE_TRANSPORT)
        ! Only analog estimators are available.
        ! Skip any event where the particle didn't scatter
        if (p % event /= EVENT_SCATTER) cycle SCORE_LOOP
        ! get material macros
        macro_total = material_xs % total
        macro_scatt = material_xs % total - material_xs % absorption
        ! Score total rate - p1 scatter rate Note estimator needs to be
        ! adjusted since tallying is only occuring when a scatter has
        ! happened. Effectively this means multiplying the estimator by
        ! total/scatter macro
        score = (macro_total - p % mu * macro_scatt) * (ONE / macro_scatt)


      case (SCORE_N_1N)
        ! Only analog estimators are available.
        ! Skip any event where the particle didn't scatter
        if (p % event /= EVENT_SCATTER) cycle SCORE_LOOP
        ! Skip any events where weight of particle changed
        if (p % wgt /= p % last_wgt) cycle SCORE_LOOP
        ! All events that reach this point are (n,1n) reactions
        score = p % last_wgt


      case (SCORE_ABSORPTION)
        if (t % estimator == ESTIMATOR_ANALOG) then
          if (survival_biasing) then
            ! No absorption events actually occur if survival biasing is on --
            ! just use weight absorbed in survival biasing
            score = p % absorb_wgt
          else
            ! Skip any event where the particle wasn't absorbed
            if (p % event == EVENT_SCATTER) cycle SCORE_LOOP
            ! All fission and absorption events will contribute here, so we
            ! can just use the particle's weight entering the collision
            score = p % last_wgt
          end if

        else
          if (i_nuclide > 0) then
            score = micro_xs(i_nuclide) % absorption * atom_density * flux
          else
            score = material_xs % absorption * flux
          end if
        end if


      case (SCORE_FISSION)
        if (t % estimator == ESTIMATOR_ANALOG) then
          if (survival_biasing) then
            ! No fission events occur if survival biasing is on -- need to
            ! calculate fraction of absorptions that would have resulted in
            ! fission
            if (micro_xs(p % event_nuclide) % absorption > ZERO) then
              score = p % absorb_wgt * micro_xs(p % event_nuclide) % fission &
                   / micro_xs(p % event_nuclide) % absorption
            else
              score = ZERO
            end if
          else
            ! Skip any non-absorption events
            if (p % event == EVENT_SCATTER) cycle SCORE_LOOP
            ! All fission events will contribute, so again we can use
            ! particle's weight entering the collision as the estimate for the
            ! fission reaction rate
            score = p % last_wgt * micro_xs(p % event_nuclide) % fission &
                 / micro_xs(p % event_nuclide) % absorption
          end if

        else
          if (i_nuclide > 0) then
            score = micro_xs(i_nuclide) % fission * atom_density * flux
          else
            score = material_xs % fission * flux
          end if
        end if


      case (SCORE_NU_FISSION)
        if (t % estimator == ESTIMATOR_ANALOG) then
          if (survival_biasing .or. p % fission) then
            if (t % find_filter(FILTER_ENERGYOUT) > 0) then
              ! Normally, we only need to make contributions to one scoring
              ! bin. However, in the case of fission, since multiple fission
              ! neutrons were emitted with different energies, multiple
              ! outgoing energy bins may have been scored to. The following
              ! logic treats this special case and results to multiple bins
              call score_fission_eout(p, t, score_index)
              cycle SCORE_LOOP
            end if
          end if
          if (survival_biasing) then
            ! No fission events occur if survival biasing is on -- need to
            ! calculate fraction of absorptions that would have resulted in
            ! nu-fission
            if (micro_xs(p % event_nuclide) % absorption > ZERO) then
              score = p % absorb_wgt * micro_xs(p % event_nuclide) % &
                   nu_fission / micro_xs(p % event_nuclide) % absorption
            else
              score = ZERO
            end if
<<<<<<< HEAD
          case (SCORE_DELAY_NU_FISSION)

            if (survival_biasing) then
              ! No fission events occur if survival biasing is on -- need to
              ! calculate fraction of absorptions that would have resulted in
              ! delayed-nu-fission

              if (t % find_filter(FILTER_ENERGYOUT) > 0) then
                ! Normally, we only need to make contributions to one scoring
                ! bin. However, in the case of fission, since multiple fission
                ! neutrons were emitted with different energies, multiple
                ! outgoing energy bins may have been scored to. The following
                ! logic treats this special case and results to multiple bins

                call score_fission_delayed_eout(p, t, score_index)

              else

                ! Normally, we only need to make contributions to one scoring
                ! bin. However, in the case of fission, since multiple delayed
                ! neutron groups will produce a fractional amount of neutrons on
                ! each collision, multiple delayed group bins need to be scored to.

                if (micro_xs(p % event_nuclide) % fission > ZERO) then

                  if (t % find_filter(FILTER_DELAYGROUP) > 0) then

!$omp critical
                    lc = 1
                    do d = 1, nuclides(p % event_nuclide) % n_precursor

                      ! determine number of interpolation regions and energies
                      NR = int(nuclides(p % event_nuclide) % nu_d_precursor_data(lc + 1))
                      NE = int(nuclides(p % event_nuclide) % nu_d_precursor_data(lc + 2 + 2*NR))

                      ! determine delayed neutron precursor yield for group d
                      yield = interpolate_tab1(nuclides(p % event_nuclide) % nu_d_precursor_data( &
                           lc+1:lc+2+2*NR+2*NE), p % E)

                      ! advance pointer
                      lc = lc + 2 + 2*NR + 2*NE + 1

                      score = p % absorb_wgt * yield * micro_xs(p % event_nuclide) % &
                           delay_nu_fission / micro_xs(p % event_nuclide) % absorption

                      t % results(score_index, d) % value = &
                           t % results(score_index, d) % value + score
                    end do
!$omp end critical
                  else
                    score = p % absorb_wgt * micro_xs(p % event_nuclide) % &
                         delay_nu_fission / micro_xs(p % event_nuclide) % absorption

                    t % results(score_index, 1) % value = &
                         t % results(score_index, 1) % value + score
                  end if
                end if
              end if

              cycle SCORE_LOOP

            else

              ! Skip any non-fission events or fission events that don't produce
              ! delayed neutrons
              if (.not. p % fission) cycle SCORE_LOOP

              if (t % find_filter(FILTER_ENERGYOUT) > 0) then
                ! Normally, we only need to make contributions to one scoring
                ! bin. However, in the case of fission, since multiple fission
                ! neutrons were emitted with different energies, multiple
                ! outgoing energy bins may have been scored to. The following
                ! logic treats this special case and results to multiple bins

                call score_fission_delayed_eout(p, t, score_index)
                cycle SCORE_LOOP

              else
                ! If there is no outgoing energy filter, than we only need to
                ! score to one bin. For the score to be 'analog', we need to
                ! score the number of delayed particles that were banked in the
                ! fission bank. Since this was weighted by 1/keff, we multiply
                ! by keff to get the proper score.

                score = ZERO

                ! Loop over the neutrons produce from fission and check which
                ! ones are delayed. If a delayed neutron is encountered, add
                ! its contribution to the fission bank to the score.
!$omp critical
                do d = 1, nuclides(p % event_nuclide) % n_precursor
                  score = keff * p % wgt_bank / p % n_bank * p % n_delay_bank(d)

                  if (t % find_filter(FILTER_DELAYGROUP) > 0) then
                    t % results(score_index, d) % value = &
                      t % results(score_index, d) % value + score
                  else
                    t % results(score_index, 1) % value = &
                      t % results(score_index, 1) % value + score
                  end if
                end do
!$omp end critical
                cycle SCORE_LOOP
              end if
            end if
          case (SCORE_EVENTS)
            ! Simply count number of scoring events
            score = ONE

          case default
            ! Any other score is assumed to be a MT number. Thus, we just need
            ! to check if it matches the MT number of the event
            if (p % event_MT /= score_bin) cycle SCORE_LOOP

            score = last_wgt

          end select

          ! Add score to tally
!$omp atomic
          t % results(score_index, filter_index) % value = &
               t % results(score_index, filter_index) % value + score

        end do SCORE_LOOP

      end do NUCLIDE_LOOP

      ! If the user has specified that we can assume all tallies are spatially
      ! separate, this implies that once a tally has been scored to, we needn't
      ! check the others. This cuts down on overhead when there are many
      ! tallies specified

      if (assume_separate) exit TALLY_LOOP

    end do TALLY_LOOP

    ! Reset tally map positioning
    position = 0

  end subroutine score_analog_tally

!===============================================================================
! SCORE_FISSION_EOUT handles a special case where we need to store neutron
! production rate with an outgoing energy filter (think of a fission matrix). In
! this case, we may need to score to multiple bins if there were multiple
! neutrons produced with different energies.
!===============================================================================

  subroutine score_fission_eout(p, t, i_score)

    type(Particle), intent(in) :: p
    type(TallyObject), pointer :: t
    integer, intent(in)        :: i_score ! index for score

    integer :: i             ! index of outgoing energy filter
    integer :: n             ! number of energies on filter
    integer :: k             ! loop index for bank sites
    integer :: bin_energyout ! original outgoing energy bin
    integer :: i_filter      ! index for matching filter bin combination
    real(8) :: score         ! actual score
    real(8) :: E_out         ! energy of fission bank site

    ! save original outgoing energy bin and score index
    i = t % find_filter(FILTER_ENERGYOUT)
    bin_energyout = matching_bins(i)

    ! Get number of energies on filter
    n = size(t % filters(i) % real_bins)

    ! Since the creation of fission sites is weighted such that it is
    ! expected to create n_particles sites, we need to multiply the
    ! score by keff to get the true nu-fission rate. Otherwise, the sum
    ! of all nu-fission rates would be ~1.0.

    ! loop over number of particles banked
    do k = 1, p % n_bank
      ! determine score based on bank site weight and keff
      score = keff * fission_bank(n_bank - p % n_bank + k) % wgt

      ! determine outgoing energy from fission bank
      E_out = fission_bank(n_bank - p % n_bank + k) % E

      ! check if outgoing energy is within specified range on filter
      if (E_out < t % filters(i) % real_bins(1) .or. &
           E_out > t % filters(i) % real_bins(n)) cycle

      ! change outgoing energy bin
      matching_bins(i) = binary_search(t % filters(i) % real_bins, n, E_out)

      ! determine scoring index
      i_filter = sum((matching_bins(1:t%n_filters) - 1) * t % stride) + 1

      ! Add score to tally
!$omp atomic
      t % results(i_score, i_filter) % value = &
           t % results(i_score, i_filter) % value + score
    end do

    ! reset outgoing energy bin and score index
    matching_bins(i) = bin_energyout

  end subroutine score_fission_eout

  !===============================================================================
  ! SCORE_FISSION_DELAYED_EOUT handles a special case where we need to store
  ! delayed neutron production rate with an outgoing energy filter (think of a
  ! fission matrix). In this case, we may need to score to multiple bins if there
  ! were multiple neutrons produced with different energies.
  !===============================================================================

  subroutine score_fission_delayed_eout(p, t, i_score)

    type(Particle), intent(in) :: p
    type(TallyObject), pointer :: t
    integer, intent(in)        :: i_score ! index for score

    integer :: j             ! delayed group
    integer :: i             ! index of outgoing energy filter
    integer :: n             ! number of energies on filter
    integer :: k             ! loop index for bank sites
    integer :: bin_energyout ! original outgoing energy bin
    integer :: i_filter      ! index for matching filter bin combination
    real(8) :: score         ! actual score
    real(8) :: E_out         ! energy of fission bank site

    ! save original outgoing energy bin and score index
    i = t % find_filter(FILTER_ENERGYOUT)
    bin_energyout = matching_bins(i)

    ! Get number of energies on filter
    n = size(t % filters(i) % real_bins)

    ! Since the creation of fission sites is weighted such that it is
    ! expected to create n_particles sites, we need to multiply the
    ! score by keff to get the true nu-fission rate. Otherwise, the sum
    ! of all nu-fission rates would be ~1.0.

    ! loop over number of particles banked
    do k = 1, p % n_bank

      ! get the delayed group
      j = fission_bank(n_bank - p % n_bank + k) % delayed_group

      ! check if the particle was born delayed
      if (j /= 0) then

        ! determine score based on bank site weight and keff
        score = keff * fission_bank(n_bank - p % n_bank + k) % wgt

        ! determine outgoing energy from fission bank
        E_out = fission_bank(n_bank - p % n_bank + k) % E

        ! check if outgoing energy is within specified range on filter
        if (E_out < t % filters(i) % real_bins(1) .or. &
          E_out > t % filters(i) % real_bins(n)) cycle

        ! change outgoing energy bin
        matching_bins(i) = binary_search(t % filters(i) % real_bins, n, E_out)

        ! determine scoring index
        i_filter = sum((matching_bins(1:t%n_filters) - 1) * t % stride) + 1

        ! Add score to tally
        !$omp atomic
        t % results(i_score, i_filter) % value = &
          t % results(i_score, i_filter) % value + score
      end if
    end do

    ! reset outgoing energy bin and score index
    matching_bins(i) = bin_energyout

  end subroutine score_fission_delayed_eout

!===============================================================================
! SCORE_TRACKLENGTH_TALLY calculates fluxes and reaction rates based on the
! track-length estimate of the flux. This is triggered at every event (surface
! crossing, lattice crossing, or collision) and thus cannot be done for tallies
! that require post-collision information.
!===============================================================================

  subroutine score_tracklength_tally(p, distance)

    type(Particle), intent(in) :: p
    real(8),        intent(in) :: distance

    integer :: i
    integer :: i_tally
    integer :: j                    ! loop index for scoring bins
    integer :: k                    ! loop index for nuclide bins
    integer :: l                    ! loop index for nuclides in material
    integer :: m                    ! loop index for reactions
    integer :: n                    ! loop index for legendre order
    integer :: num_nm               ! Number of N,M orders in harmonic
    integer :: q                    ! loop index for scoring bins
    integer :: filter_index         ! single index for single bin
    integer :: i_nuclide            ! index in nuclides array (from bins)
    integer :: i_nuc                ! index in nuclides array (from material)
    integer :: i_energy             ! index in nuclide energy grid
    integer :: score_bin            ! scoring type, e.g. SCORE_FLUX
    integer :: score_index          ! scoring bin index
    integer :: lc                   ! pointer for interpolating in precursor
                                    ! yield table
    integer :: NR                   ! number of interpolation regions
    integer :: NE                   ! number of interpolation energies
    integer :: d                    ! delayed neutron index
    integer :: d_nuclide            ! delayed neutron index for specific nuclide
    real(8) :: yield                ! delayed neutron yield
    real(8) :: f                    ! interpolation factor
    real(8) :: flux                 ! tracklength estimate of flux
    real(8) :: score                ! actual score (e.g., flux*xs)
    real(8) :: atom_density         ! atom density of single nuclide in atom/b-cm
    logical :: found_bin            ! scoring bin found?
    type(TallyObject), pointer, save :: t => null()
    type(Material),    pointer, save :: mat => null()
    type(Reaction),    pointer, save :: rxn => null()
!$omp threadprivate(t, mat, rxn)

    ! Determine track-length estimate of flux
    flux = p % wgt * distance

    ! A loop over all tallies is necessary because we need to simultaneously
    ! determine different filter bins for the same tally in order to score to it

    TALLY_LOOP: do i = 1, active_tracklength_tallies % size()
      ! Get index of tally and pointer to tally
      i_tally = active_tracklength_tallies % get_item(i)
      t => tallies(i_tally)

      ! Check if this tally has a mesh filter -- if so, we treat it separately
      ! since multiple bins can be scored to with a single track

      if (t % find_filter(FILTER_MESH) > 0) then
        call score_tl_on_mesh(p, i_tally, distance)
        cycle
      end if

      ! =======================================================================
      ! DETERMINE SCORING BIN COMBINATION

      call get_scoring_bins(p, i_tally, found_bin)
      if (.not. found_bin) cycle

      ! =======================================================================
      ! CALCULATE RESULTS AND ACCUMULATE TALLY

      ! If we have made it here, we have a scoring combination of bins for this
      ! tally -- now we need to determine where in the results array we should
      ! be accumulating the tally values

      ! Determine scoring index for this filter combination
      filter_index = sum((matching_bins(1:t%n_filters) - 1) * t % stride) + 1

      if (t % all_nuclides) then
        if (p % material /= MATERIAL_VOID) then
          call score_all_nuclides(p, i_tally, flux, filter_index)
        end if
      else

        NUCLIDE_BIN_LOOP: do k = 1, t % n_nuclide_bins
          ! Get index of nuclide in nuclides array
          i_nuclide = t % nuclide_bins(k)
=======
          else
            ! Skip any non-fission events
            if (.not. p % fission) cycle SCORE_LOOP
            ! If there is no outgoing energy filter, than we only need to
            ! score to one bin. For the score to be 'analog', we need to
            ! score the number of particles that were banked in the fission
            ! bank. Since this was weighted by 1/keff, we multiply by keff
            ! to get the proper score.
            score = keff * p % wgt_bank
          end if
>>>>>>> 3edc2389

        else
          if (i_nuclide > 0) then
            score = micro_xs(i_nuclide) % nu_fission * atom_density * flux
          else
            score = material_xs % nu_fission * flux
          end if
        end if


      case (SCORE_KAPPA_FISSION)
        if (t % estimator == ESTIMATOR_ANALOG) then
          if (survival_biasing) then
            ! No fission events occur if survival biasing is on -- need to
            ! calculate fraction of absorptions that would have resulted in
            ! fission scale by kappa-fission
            if (micro_xs(p % event_nuclide) % absorption > ZERO) then
              score = p % absorb_wgt * &
                   micro_xs(p % event_nuclide) % kappa_fission / &
                   micro_xs(p % event_nuclide) % absorption
            else
              score = ZERO
            end if
          else
            ! Skip any non-absorption events
            if (p % event == EVENT_SCATTER) cycle SCORE_LOOP
            ! All fission events will contribute, so again we can use
            ! particle's weight entering the collision as the estimate for
            ! the fission energy production rate
            score = p % last_wgt * &
                 micro_xs(p % event_nuclide) % kappa_fission / &
                 micro_xs(p % event_nuclide) % absorption
          end if

<<<<<<< HEAD
          ! Determine score for each bin
          j = 0
          SCORE_LOOP: do q = 1, t % n_user_score_bins
            j = j + 1
            ! determine what type of score bin
            score_bin = t % score_bins(j)

            ! determine scoring bin index
            score_index = (k - 1)*t % n_score_bins + j

            if (i_nuclide > 0) then
              ! ================================================================
              ! DETERMINE NUCLIDE CROSS SECTION

              select case(score_bin)
              case (SCORE_FLUX)
                ! For flux, we need no cross section
                score = flux

              case (SCORE_FLUX_YN)
                score_index = score_index - 1

                ! For flux, we need no cross section
                score = flux

                num_nm = 1
                ! Find the order for a collection of requested moments
                ! and store the moment contribution of each
                do n = 0, t % moment_order(j)
                  ! determine scoring bin index
                  score_index = score_index + num_nm
                  ! Update number of total n,m bins for this n (m = [-n: n])
                  num_nm = 2 * n + 1

                  ! multiply score by the angular flux moments and store
!$omp critical
                  t % results(score_index: score_index + num_nm - 1, filter_index) % value = &
                    t % results(score_index: score_index + num_nm - 1, filter_index) % value + &
                    score * calc_rn(n, p % coord0 % uvw)
!$omp end critical
                end do
                j = j + (t % moment_order(j) + 1)**2 - 1
                cycle SCORE_LOOP

              case (SCORE_TOTAL)
                ! Total cross section is pre-calculated
                score = micro_xs(i_nuclide) % total * &
                     atom_density * flux

              case (SCORE_TOTAL_YN)
                score_index = score_index - 1

                num_nm = 1
                ! Find the order for a collection of requested moments
                ! and store the moment contribution of each
                do n = 0, t % moment_order(j)
                  ! determine scoring bin index
                  score_index = score_index + num_nm
                  ! Update number of total n,m bins for this n (m = [-n: n])
                  num_nm = 2 * n + 1

                  ! multiply score by the angular flux moments and store
!$omp critical
                  t % results(score_index: score_index + num_nm - 1, filter_index) % value = &
                    t % results(score_index: score_index + num_nm - 1, filter_index) % value + &
                    score * calc_rn(n, p % coord0 % uvw)
!$omp end critical
                end do
                j = j + (t % moment_order(j) + 1)**2 - 1
                cycle SCORE_LOOP

              case (SCORE_SCATTER)
                ! Scattering cross section is pre-calculated
                score = (micro_xs(i_nuclide) % total - &
                     micro_xs(i_nuclide) % absorption) * &
                     atom_density * flux

              case (SCORE_ABSORPTION)
                ! Absorption cross section is pre-calculated
                score = micro_xs(i_nuclide) % absorption * &
                     atom_density * flux

              case (SCORE_FISSION)
                ! Fission cross section is pre-calculated
                score = micro_xs(i_nuclide) % fission * &
                     atom_density * flux

              case (SCORE_NU_FISSION)
                ! Nu-fission cross section is pre-calculated
                score = micro_xs(i_nuclide) % nu_fission * &
                     atom_density * flux

              case (SCORE_KAPPA_FISSION)
                score = micro_xs(i_nuclide) % kappa_fission * &
                     atom_density * flux

              case (SCORE_EVENTS)
                ! For number of events, just score unity
                score = ONE

              case (SCORE_DELAY_NU_FISSION)

                if (micro_xs(i_nuclide) % fission > ZERO) then
                  if (t % find_filter(FILTER_DELAYGROUP) > 0) then

!$omp critical
                    lc = 1
                    do d = 1, nuclides(i_nuclide) % n_precursor

                      ! determine number of interpolation regions and energies
                      NR = int(nuclides(i_nuclide) % nu_d_precursor_data(lc + 1))
                      NE = int(nuclides(i_nuclide) % nu_d_precursor_data(lc + 2 + 2*NR))

                      ! determine delayed neutron precursor yield for group d
                      yield = interpolate_tab1(nuclides(i_nuclide) % nu_d_precursor_data( &
                        lc+1:lc+2+2*NR+2*NE), p % E)

                      ! advance pointer
                      lc = lc + 2 + 2*NR + 2*NE + 1

                      ! Delay-nu-fission cross section is pre-calculated
                      score = micro_xs(i_nuclide) % delay_nu_fission * yield * &
                        atom_density * flux

                      t % results(score_index, d) % value = &
                        t % results(score_index, d) % value + score
                    end do
!$omp end critical
                  else
                    score = micro_xs(i_nuclide) % delay_nu_fission * &
                      atom_density * flux

                    t % results(score_index, 1) % value = &
                      t % results(score_index, 1) % value + score
                  end if
                end if

                cycle SCORE_LOOP

              case default
                ! Any other cross section has to be calculated on-the-fly. For
                ! cross sections that are used often (e.g. n2n, ngamma, etc. for
                ! depletion), it might make sense to optimize this section or
                ! pre-calculate cross sections

                if (score_bin > 1) then
                  ! Set default score
                  score = ZERO

                  ! TODO: The following search for the matching reaction could
                  ! be replaced by adding a dictionary on each Nuclide instance
                  ! of the form {MT: i_reaction, ...}

                  REACTION_LOOP: do m = 1, nuclides(i_nuclide) % n_reaction
                    ! Get pointer to reaction
                    rxn => nuclides(i_nuclide) % reactions(m)

                    ! Check if this is the desired MT
                    if (score_bin == rxn % MT) then
                      ! Retrieve index on nuclide energy grid and interpolation
                      ! factor
                      i_energy = micro_xs(i_nuclide) % index_grid
                      f = micro_xs(i_nuclide) % interp_factor

                      if (i_energy >= rxn % threshold) then
                        score = ((ONE - f) * rxn % sigma(i_energy - &
                             rxn%threshold + 1) + f * rxn % sigma(i_energy - &
                             rxn%threshold + 2)) * atom_density * flux
                      end if

                      exit REACTION_LOOP
                    end if
                  end do REACTION_LOOP
=======
        else
          if (i_nuclide > 0) then
            score = micro_xs(i_nuclide) % kappa_fission * atom_density * flux
          else
            score = material_xs % kappa_fission * flux
          end if
        end if
>>>>>>> 3edc2389


      case (SCORE_EVENTS)
        ! Simply count number of scoring events
        score = ONE

      case (ELASTIC)
        if (t % estimator == ESTIMATOR_ANALOG) then
          ! Check if event MT matches
          if (p % event_MT /= ELASTIC) cycle SCORE_LOOP
          score = p % last_wgt

        else
          if (i_nuclide > 0) then
            score = micro_xs(i_nuclide) % elastic * atom_density * flux
          else
            score = material_xs % elastic * flux
          end if
        end if

      case default
        if (t % estimator == ESTIMATOR_ANALOG) then
          ! Any other score is assumed to be a MT number. Thus, we just need
          ! to check if it matches the MT number of the event
          if (p % event_MT /= score_bin) cycle SCORE_LOOP
          score = p % last_wgt

        else
          ! Any other cross section has to be calculated on-the-fly. For
          ! cross sections that are used often (e.g. n2n, ngamma, etc. for
          ! depletion), it might make sense to optimize this section or
          ! pre-calculate cross sections
          if (score_bin > 1) then
            ! Set default score
            score = ZERO

            if (i_nuclide > 0) then
              ! TODO: The following search for the matching reaction could
              ! be replaced by adding a dictionary on each Nuclide instance
              ! of the form {MT: i_reaction, ...}
              REACTION_LOOP: do m = 1, nuclides(i_nuclide) % n_reaction
                ! Get pointer to reaction
                rxn => nuclides(i_nuclide) % reactions(m)
                ! Check if this is the desired MT
                if (score_bin == rxn % MT) then
                  ! Retrieve index on nuclide energy grid and interpolation
                  ! factor
                  i_energy = micro_xs(i_nuclide) % index_grid
                  f = micro_xs(i_nuclide) % interp_factor
                  if (i_energy >= rxn % threshold) then
                    score = ((ONE - f) * rxn % sigma(i_energy - &
                         rxn%threshold + 1) + f * rxn % sigma(i_energy - &
                         rxn%threshold + 2)) * atom_density * flux
                  end if
                  exit REACTION_LOOP
                end if
              end do REACTION_LOOP

            else
              ! Get pointer to current material
              mat => materials(p % material)
              do l = 1, mat % n_nuclides
                ! Get atom density
                atom_density_ = mat % atom_density(l)
                ! Get index in nuclides array
                i_nuc = mat % nuclide(l)
                ! TODO: The following search for the matching reaction could
                ! be replaced by adding a dictionary on each Nuclide
                ! instance of the form {MT: i_reaction, ...}
                do m = 1, nuclides(i_nuc) % n_reaction
                  ! Get pointer to reaction
                  rxn => nuclides(i_nuc) % reactions(m)
                  ! Check if this is the desired MT
                  if (score_bin == rxn % MT) then
                    ! Retrieve index on nuclide energy grid and interpolation
                    ! factor
                    i_energy = micro_xs(i_nuc) % index_grid
                    f = micro_xs(i_nuc) % interp_factor
                    if (i_energy >= rxn % threshold) then
                      score = score + ((ONE - f) * rxn % sigma(i_energy - &
                           rxn%threshold + 1) + f * rxn % sigma(i_energy - &
                           rxn%threshold + 2)) * atom_density_ * flux
                    end if
                    exit
                  end if
                end do
              end do
            end if

<<<<<<< HEAD
              case (SCORE_DELAY_NU_FISSION)

                if (p % material /= MATERIAL_VOID) then
                  if (t % find_filter(FILTER_DELAYGROUP) > 0) then

!$omp critical
                    do d_nuclide = 1, materials(p % material) % n_nuclides
                      if (micro_xs(d_nuclide) % fission > ZERO) then

                        lc = 1
                        do d = 1, nuclides(d_nuclide) % n_precursor

                          ! determine number of interpolation regions and energies
                          NR = int(nuclides(d_nuclide) % nu_d_precursor_data(lc + 1))
                          NE = int(nuclides(d_nuclide) % nu_d_precursor_data(lc + 2 + 2*NR))

                          ! determine delayed neutron precursor yield for group d
                          yield = interpolate_tab1(nuclides(d_nuclide) % nu_d_precursor_data( &
                            lc+1:lc+2+2*NR+2*NE), p % E)

                          ! advance pointer
                          lc = lc + 2 + 2*NR + 2*NE + 1

                          ! Delay-nu-fission cross section is pre-calculated
                          score = micro_xs(d_nuclide) % delay_nu_fission * yield * &
                            materials(p % material) % atom_density(d_nuclide) * flux

                          t % results(score_index, d) % value = &
                            t % results(score_index, d) % value + score
                        end do
                      end if
                    end do
!$omp end critical
                  else
                    ! Delay-nu-fission cross section is pre-calculated
                    score = material_xs % delay_nu_fission * flux

                    t % results(score_index, 1) % value = &
                      t % results(score_index, 1) % value + score
                  end if
                end if

                cycle SCORE_LOOP

              case default
                ! Any other cross section has to be calculated on-the-fly. This
                ! is somewhat costly since it requires a loop over each nuclide
                ! in a material and each reaction in the nuclide
=======
          else
            call fatal_error("Invalid score type on tally " &
                 // to_str(t % id) // ".")
          end if
        end if
>>>>>>> 3edc2389


      end select

      !#########################################################################
      ! Expand score if necessary and add to tally results.

      select case(score_bin)


      case (SCORE_SCATTER_N, SCORE_NU_SCATTER_N)
        ! Find the scattering order for a singly requested moment, and
        ! store its moment contribution.
        if (t % moment_order(i) == 1) then
          score = score * p % mu ! avoid function call overhead
        else
          score = score * calc_pn(t % moment_order(i), p % mu)
        endif
!$omp atomic
        t % results(score_index, filter_index) % value = &
             t % results(score_index, filter_index) % value + score


      case(SCORE_SCATTER_YN, SCORE_NU_SCATTER_YN)
        score_index = score_index - 1
        num_nm = 1
        ! Find the order for a collection of requested moments
        ! and store the moment contribution of each
        do n = 0, t % moment_order(i)
          ! determine scoring bin index
          score_index = score_index + num_nm
          ! Update number of total n,m bins for this n (m = [-n: n])
          num_nm = 2 * n + 1

          ! multiply score by the angular flux moments and store
!$omp critical (score_general_scatt_yn)
          t % results(score_index: score_index + num_nm - 1, filter_index) &
               % value = t &
               % results(score_index: score_index + num_nm - 1, filter_index)&
               % value &
               + score * calc_pn(n, p % mu) * calc_rn(n, p % last_uvw)
!$omp end critical (score_general_scatt_yn)
        end do
        i = i + (t % moment_order(i) + 1)**2 - 1


      case(SCORE_FLUX_YN, SCORE_TOTAL_YN)
        score_index = score_index - 1
        num_nm = 1
        if (t % estimator == ESTIMATOR_ANALOG .or. &
             t % estimator == ESTIMATOR_COLLISION) then
          uvw = p % last_uvw
        else if (t % estimator == ESTIMATOR_TRACKLENGTH) then
          uvw = p % coord(1) % uvw
        end if
        ! Find the order for a collection of requested moments
        ! and store the moment contribution of each
        do n = 0, t % moment_order(i)
          ! determine scoring bin index
          score_index = score_index + num_nm
          ! Update number of total n,m bins for this n (m = [-n: n])
          num_nm = 2 * n + 1

          ! multiply score by the angular flux moments and store
!$omp critical (score_general_flux_tot_yn)
          t % results(score_index: score_index + num_nm - 1, filter_index) &
               % value = t &
               % results(score_index: score_index + num_nm - 1, filter_index)&
               % value &
               + score * calc_rn(n, uvw)
!$omp end critical (score_general_flux_tot_yn)
        end do
        i = i + (t % moment_order(i) + 1)**2 - 1


      case (SCORE_SCATTER_PN, SCORE_NU_SCATTER_PN)
        score_index = score_index - 1
        ! Find the scattering order for a collection of requested moments
        ! and store the moment contribution of each
        do n = 0, t % moment_order(i)
          ! determine scoring bin index
          score_index = score_index + 1

          ! get the score and tally it
!$omp atomic
          t % results(score_index, filter_index) % value = &
               t % results(score_index, filter_index) % value &
               + score * calc_pn(n, p % mu)
        end do
        i = i + t % moment_order(i)


      case default
!$omp atomic
        t % results(score_index, filter_index) % value = &
             t % results(score_index, filter_index) % value + score


      end select
    end do SCORE_LOOP
  end subroutine score_general

!===============================================================================
! SCORE_ALL_NUCLIDES tallies individual nuclide reaction rates specifically when
! the user requests <nuclides>all</nuclides>.
!===============================================================================

  subroutine score_all_nuclides(p, i_tally, flux, filter_index)

    type(Particle), intent(in) :: p
    integer,        intent(in) :: i_tally
    real(8),        intent(in) :: flux
    integer,        intent(in) :: filter_index

    integer :: i             ! loop index for nuclides in material
    integer :: i_nuclide     ! index in nuclides array
<<<<<<< HEAD
    integer :: score_bin     ! type of score, e.g. SCORE_FLUX
    integer :: score_index   ! scoring bin index
    integer :: i_energy      ! index in nuclide energy grid
    integer :: lc            ! pointer for interpolating in precursor
                             ! yield table
    integer :: NR            ! number of interpolation regions
    integer :: NE            ! number of interpolation energies
    integer :: d             ! delayed neutron index
    integer :: d_nuclide     ! delayed neutron index for specific nuclide
    real(8) :: yield         ! delayed neutron yield
    real(8) :: f             ! interpolation factor
    real(8) :: score         ! actual scoring tally value
=======
>>>>>>> 3edc2389
    real(8) :: atom_density  ! atom density of single nuclide in atom/b-cm
    type(TallyObject), pointer :: t
    type(Material),    pointer :: mat

    ! Get pointer to tally
    t => tallies(i_tally)

    ! Get pointer to current material. We need this in order to determine what
    ! nuclides are in the material
    mat => materials(p % material)

    ! ==========================================================================
    ! SCORE ALL INDIVIDUAL NUCLIDE REACTION RATES

    NUCLIDE_LOOP: do i = 1, mat % n_nuclides

      ! Determine index in nuclides array and atom density for i-th nuclide in
      ! current material
      i_nuclide = mat % nuclide(i)
      atom_density = mat % atom_density(i)

      ! Determine score for each bin
      call score_general(p, t, (i_nuclide-1)*t % n_score_bins, filter_index, &
           i_nuclide, atom_density, flux)

    end do NUCLIDE_LOOP

    ! ==========================================================================
    ! SCORE TOTAL MATERIAL REACTION RATES

    i_nuclide = -1
    atom_density = ZERO

    ! Determine score for each bin
    call score_general(p, t, n_nuclides_total*t % n_score_bins, filter_index, &
         i_nuclide, atom_density, flux)

  end subroutine score_all_nuclides

!===============================================================================
! SCORE_ANALOG_TALLY keeps track of how many events occur in a specified cell,
! energy range, etc. Note that since these are "analog" tallies, they are only
! triggered at every collision, not every event
!===============================================================================

  subroutine score_analog_tally(p)

    type(Particle), intent(in) :: p

    integer :: i
    integer :: i_tally
    integer :: k                    ! loop index for nuclide bins
                                    ! position during the loop
    integer :: filter_index         ! single index for single bin
    integer :: i_nuclide            ! index in nuclides array
    real(8) :: last_wgt             ! pre-collision particle weight
    real(8) :: wgt                  ! post-collision particle weight
    real(8) :: mu                   ! cosine of angle of collision
    logical :: found_bin            ! scoring bin found?
    type(TallyObject), pointer :: t

    ! Copy particle's pre- and post-collision weight and angle
    last_wgt = p % last_wgt
    wgt = p % wgt
    mu = p % mu

    ! A loop over all tallies is necessary because we need to simultaneously
    ! determine different filter bins for the same tally in order to score to it

    TALLY_LOOP: do i = 1, active_analog_tallies % size()
      ! Get index of tally and pointer to tally
      i_tally = active_analog_tallies % get_item(i)
      t => tallies(i_tally)

      ! =======================================================================
      ! DETERMINE SCORING BIN COMBINATION

      call get_scoring_bins(p, i_tally, found_bin)
      if (.not. found_bin) cycle

      ! =======================================================================
      ! CALCULATE RESULTS AND ACCUMULATE TALLY

<<<<<<< HEAD
        case (SCORE_DELAY_NU_FISSION)

          if (micro_xs(i_nuclide) % fission > ZERO) then
            if (t % find_filter(FILTER_DELAYGROUP) > 0) then

!$omp critical
              lc = 1
              do d = 1, nuclides(i_nuclide) % n_precursor

                ! determine number of interpolation regions and energies
                NR = int(nuclides(i_nuclide) % nu_d_precursor_data(lc + 1))
                NE = int(nuclides(i_nuclide) % nu_d_precursor_data(lc + 2 + 2*NR))

                ! determine delayed neutron precursor yield for group d
                yield = interpolate_tab1(nuclides(i_nuclide) % nu_d_precursor_data( &
                  lc+1:lc+2+2*NR+2*NE), p % E)

                ! advance pointer
                lc = lc + 2 + 2*NR + 2*NE + 1

                ! Delay-nu-fission cross section is pre-calculated
                score = micro_xs(i_nuclide) % delay_nu_fission * yield * &
                  atom_density * flux

                t % results(score_index, d) % value = &
                  t % results(score_index, d) % value + score
              end do
!$omp end critical
            else
              score = micro_xs(i_nuclide) % delay_nu_fission * &
                atom_density * flux

              t % results(score_index, 1) % value = &
                t % results(score_index, 1) % value + score
            end if
          end if

          cycle SCORE_LOOP

        case default
          ! Any other cross section has to be calculated on-the-fly. For cross
          ! sections that are used often (e.g. n2n, ngamma, etc. for depletion),
          ! it might make sense to optimize this section or pre-calculate cross
          ! sections
=======
      ! If we have made it here, we have a scoring combination of bins for this
      ! tally -- now we need to determine where in the results array we should
      ! be accumulating the tally values
>>>>>>> 3edc2389

      ! Determine scoring index for this filter combination
      filter_index = sum((matching_bins(1:t%n_filters) - 1) * t % stride) + 1

      ! Check for nuclide bins
      k = 0
      NUCLIDE_LOOP: do while (k < t % n_nuclide_bins)

        ! Increment the index in the list of nuclide bins
        k = k + 1

        if (t % all_nuclides) then
          ! In the case that the user has requested to tally all nuclides, we
          ! can take advantage of the fact that we know exactly how nuclide
          ! bins correspond to nuclide indices.
          if (k == 1) then
            ! If we just entered, set the nuclide bin index to the index in
            ! the nuclides array since this will match the index in the
            ! nuclide bin array.
            k = p % event_nuclide
          elseif (k == p % event_nuclide + 1) then
            ! After we've tallied the individual nuclide bin, we also need
            ! to contribute to the total material bin which is the last bin
            k = n_nuclides_total + 1
          else
            ! After we've tallied in both the individual nuclide bin and the
            ! total material bin, we're done
            exit
          end if

        else
          ! If the user has explicitly specified nuclides (or specified
          ! none), we need to search through the nuclide bin list one by
          ! one. First we need to get the value of the nuclide bin
          i_nuclide = t % nuclide_bins(k)

          ! Now compare the value against that of the colliding nuclide.
          if (i_nuclide /= p % event_nuclide .and. i_nuclide /= -1) cycle
        end if

        ! Determine score for each bin
        call score_general(p, t, (k-1)*t % n_score_bins, filter_index, &
             i_nuclide, ZERO, ZERO)

      end do NUCLIDE_LOOP

      ! If the user has specified that we can assume all tallies are spatially
      ! separate, this implies that once a tally has been scored to, we needn't
      ! check the others. This cuts down on overhead when there are many
      ! tallies specified

      if (assume_separate) exit TALLY_LOOP

    end do TALLY_LOOP

    ! Reset tally map positioning
    position = 0

  end subroutine score_analog_tally

!===============================================================================
! SCORE_FISSION_EOUT handles a special case where we need to store neutron
! production rate with an outgoing energy filter (think of a fission matrix). In
! this case, we may need to score to multiple bins if there were multiple
! neutrons produced with different energies.
!===============================================================================

  subroutine score_fission_eout(p, t, i_score)

    type(Particle), intent(in) :: p
    type(TallyObject), pointer :: t
    integer, intent(in)        :: i_score ! index for score

    integer :: i             ! index of outgoing energy filter
    integer :: n             ! number of energies on filter
    integer :: k             ! loop index for bank sites
    integer :: bin_energyout ! original outgoing energy bin
    integer :: i_filter      ! index for matching filter bin combination
    real(8) :: score         ! actual score
    real(8) :: E_out         ! energy of fission bank site

    ! save original outgoing energy bin and score index
    i = t % find_filter(FILTER_ENERGYOUT)
    bin_energyout = matching_bins(i)

    ! Get number of energies on filter
    n = size(t % filters(i) % real_bins)

    ! Since the creation of fission sites is weighted such that it is
    ! expected to create n_particles sites, we need to multiply the
    ! score by keff to get the true nu-fission rate. Otherwise, the sum
    ! of all nu-fission rates would be ~1.0.

    ! loop over number of particles banked
    do k = 1, p % n_bank
      ! determine score based on bank site weight and keff
      score = keff * fission_bank(n_bank - p % n_bank + k) % wgt

      ! determine outgoing energy from fission bank
      E_out = fission_bank(n_bank - p % n_bank + k) % E

      ! check if outgoing energy is within specified range on filter
      if (E_out < t % filters(i) % real_bins(1) .or. &
           E_out > t % filters(i) % real_bins(n)) cycle

      ! change outgoing energy bin
      matching_bins(i) = binary_search(t % filters(i) % real_bins, n, E_out)

      ! determine scoring index
      i_filter = sum((matching_bins(1:t%n_filters) - 1) * t % stride) + 1

      ! Add score to tally
!$omp atomic
      t % results(i_score, i_filter) % value = &
           t % results(i_score, i_filter) % value + score
    end do

    ! reset outgoing energy bin and score index
    matching_bins(i) = bin_energyout

  end subroutine score_fission_eout

!===============================================================================
! SCORE_TRACKLENGTH_TALLY calculates fluxes and reaction rates based on the
! track-length estimate of the flux. This is triggered at every event (surface
! crossing, lattice crossing, or collision) and thus cannot be done for tallies
! that require post-collision information.
!===============================================================================

  subroutine score_tracklength_tally(p, distance)

    type(Particle), intent(in) :: p
    real(8),        intent(in) :: distance

    integer :: i
    integer :: i_tally
    integer :: j                    ! loop index for scoring bins
    integer :: k                    ! loop index for nuclide bins
    integer :: filter_index         ! single index for single bin
    integer :: i_nuclide            ! index in nuclides array (from bins)
    real(8) :: flux                 ! tracklength estimate of flux
    real(8) :: atom_density         ! atom density of single nuclide in atom/b-cm
    logical :: found_bin            ! scoring bin found?
    type(TallyObject), pointer :: t
    type(Material),    pointer :: mat

    ! Determine track-length estimate of flux
    flux = p % wgt * distance

    ! A loop over all tallies is necessary because we need to simultaneously
    ! determine different filter bins for the same tally in order to score to it

    TALLY_LOOP: do i = 1, active_tracklength_tallies % size()
      ! Get index of tally and pointer to tally
      i_tally = active_tracklength_tallies % get_item(i)
      t => tallies(i_tally)

      ! Check if this tally has a mesh filter -- if so, we treat it separately
      ! since multiple bins can be scored to with a single track

      if (t % find_filter(FILTER_MESH) > 0) then
        call score_tl_on_mesh(p, i_tally, distance)
        cycle
      end if

      ! =======================================================================
      ! DETERMINE SCORING BIN COMBINATION

      call get_scoring_bins(p, i_tally, found_bin)
      if (.not. found_bin) cycle

      ! =======================================================================
      ! CALCULATE RESULTS AND ACCUMULATE TALLY

      ! If we have made it here, we have a scoring combination of bins for this
      ! tally -- now we need to determine where in the results array we should
      ! be accumulating the tally values

      ! Determine scoring index for this filter combination
      filter_index = sum((matching_bins(1:t%n_filters) - 1) * t % stride) + 1

      if (t % all_nuclides) then
        if (p % material /= MATERIAL_VOID) then
          call score_all_nuclides(p, i_tally, flux, filter_index)
        end if
      else

        NUCLIDE_BIN_LOOP: do k = 1, t % n_nuclide_bins
          ! Get index of nuclide in nuclides array
          i_nuclide = t % nuclide_bins(k)

          if (i_nuclide > 0) then
            if (p % material /= MATERIAL_VOID) then
              ! Get pointer to current material
              mat => materials(p % material)

              ! Determine if nuclide is actually in material
              NUCLIDE_MAT_LOOP: do j = 1, mat % n_nuclides
                ! If index of nuclide matches the j-th nuclide listed in the
                ! material, break out of the loop
                if (i_nuclide == mat % nuclide(j)) exit

<<<<<<< HEAD
      case (SCORE_DELAY_NU_FISSION)

        if (p % material /= MATERIAL_VOID) then
          if (t % find_filter(FILTER_DELAYGROUP) > 0) then
!$omp critical
            do d_nuclide = 1, materials(p % material) % n_nuclides
              if (micro_xs(d_nuclide) % fission > ZERO) then

                lc = 1
                do d = 1, nuclides(d_nuclide) % n_precursor

                  ! determine number of interpolation regions and energies
                  NR = int(nuclides(d_nuclide) % nu_d_precursor_data(lc + 1))
                  NE = int(nuclides(d_nuclide) % nu_d_precursor_data(lc + 2 + 2*NR))

                  ! determine delayed neutron precursor yield for group d
                  yield = interpolate_tab1(nuclides(d_nuclide) % nu_d_precursor_data( &
                    lc+1:lc+2+2*NR+2*NE), p % E)

                  ! advance pointer
                  lc = lc + 2 + 2*NR + 2*NE + 1

                  ! Delay-nu-fission cross section is pre-calculated
                  score = micro_xs(d_nuclide) % delay_nu_fission * yield * &
                    materials(p % material) % atom_density(d_nuclide) * flux

                  t % results(score_index, d) % value = &
                    t % results(score_index, d) % value + score
                end do
              end if
            end do
!$omp end critical
          else
            ! Delay-nu-fission cross section is pre-calculated
            score = material_xs % delay_nu_fission * flux

            t % results(score_index, 1) % value = &
              t % results(score_index, 1) % value + score
          end if
        end if

        cycle MATERIAL_SCORE_LOOP

      case default
        ! Any other cross section has to be calculated on-the-fly. This is
        ! somewhat costly since it requires a loop over each nuclide in a
        ! material and each reaction in the nuclide

        if (score_bin > 1) then
          ! Set default score
          score = ZERO

          ! Get pointer to current material
          mat => materials(p % material)

          do i = 1, mat % n_nuclides
            ! Get atom density
            atom_density = mat % atom_density(i)

            ! Get index in nuclides array
            i_nuclide = mat % nuclide(i)

            ! TODO: The following search for the matching reaction could
            ! be replaced by adding a dictionary on each Nuclide
            ! instance of the form {MT: i_reaction, ...}

            do m = 1, nuclides(i_nuclide) % n_reaction
              ! Get pointer to reaction
              rxn => nuclides(i_nuclide) % reactions(m)

              ! Check if this is the desired MT
              if (score_bin == rxn % MT) then
                ! Retrieve index on nuclide energy grid and interpolation
                ! factor
                i_energy = micro_xs(i_nuclide) % index_grid
                f = micro_xs(i_nuclide) % interp_factor

                if (i_energy >= rxn % threshold) then
                  score = score + ((ONE - f) * rxn % sigma(i_energy - &
                       rxn%threshold + 1) + f * rxn % sigma(i_energy - &
                       rxn%threshold + 2)) * atom_density * flux
=======
                ! If we've reached the last nuclide in the material, it means
                ! the specified nuclide to be tallied is not in this material
                if (j == mat % n_nuclides) then
                  cycle NUCLIDE_BIN_LOOP
>>>>>>> 3edc2389
                end if
              end do NUCLIDE_MAT_LOOP

              atom_density = mat % atom_density(j)
            else
              atom_density = ZERO
            end if
          end if

          ! Determine score for each bin
          call score_general(p, t, (k-1)*t % n_score_bins, filter_index, &
               i_nuclide, atom_density, flux)

        end do NUCLIDE_BIN_LOOP
      end if

      ! If the user has specified that we can assume all tallies are spatially
      ! separate, this implies that once a tally has been scored to, we needn't
      ! check the others. This cuts down on overhead when there are many
      ! tallies specified

      if (assume_separate) exit TALLY_LOOP

    end do TALLY_LOOP

    ! Reset tally map positioning
    position = 0

  end subroutine score_tracklength_tally

!===============================================================================
! SCORE_TL_ON_MESH calculate fluxes and reaction rates based on the track-length
! estimate of the flux specifically for tallies that have mesh filters. For
! these tallies, it is possible to score to multiple mesh cells for each track.
!===============================================================================

  subroutine score_tl_on_mesh(p, i_tally, d_track)

    type(Particle), intent(in) :: p
    integer,        intent(in) :: i_tally
    real(8),        intent(in) :: d_track

    integer :: i                    ! loop index for filter/score bins
    integer :: j                    ! loop index for direction
    integer :: k                    ! loop index for mesh cell crossings
    integer :: b                    ! loop index for nuclide bins
    integer :: ijk0(3)              ! indices of starting coordinates
    integer :: ijk1(3)              ! indices of ending coordinates
    integer :: ijk_cross(3)         ! indices of mesh cell crossed
    integer :: n_cross              ! number of surface crossings
    integer :: filter_index         ! single index for single bin
    integer :: i_nuclide            ! index in nuclides array
    integer :: i_filter_mesh        ! index of mesh filter in filters array
    real(8) :: atom_density         ! density of individual nuclide in atom/b-cm
    real(8) :: flux                 ! tracklength estimate of flux
    real(8) :: uvw(3)               ! cosine of angle of particle
    real(8) :: xyz0(3)              ! starting/intermediate coordinates
    real(8) :: xyz1(3)              ! ending coordinates of particle
    real(8) :: xyz_cross(3)         ! coordinates of next boundary
    real(8) :: d(3)                 ! distance to each bounding surface
    real(8) :: distance             ! distance traveled in mesh cell
    logical :: found_bin            ! was a scoring bin found?
    logical :: start_in_mesh        ! starting coordinates inside mesh?
    logical :: end_in_mesh          ! ending coordinates inside mesh?
    type(TallyObject),    pointer :: t
    type(RegularMesh), pointer :: m
    type(Material),       pointer :: mat

    t => tallies(i_tally)
    matching_bins(1:t%n_filters) = 1

    ! ==========================================================================
    ! CHECK IF THIS TRACK INTERSECTS THE MESH

    ! Copy starting and ending location of particle
    xyz0 = p % coord(1) % xyz - (d_track - TINY_BIT) * p % coord(1) % uvw
    xyz1 = p % coord(1) % xyz  - TINY_BIT * p % coord(1) % uvw

    ! Get index for mesh filter
    i_filter_mesh = t % find_filter(FILTER_MESH)

    ! Determine indices for starting and ending location
    m => meshes(t % filters(i_filter_mesh) % int_bins(1))
    call get_mesh_indices(m, xyz0, ijk0(:m % n_dimension), start_in_mesh)
    call get_mesh_indices(m, xyz1, ijk1(:m % n_dimension), end_in_mesh)

    ! Check if start or end is in mesh -- if not, check if track still
    ! intersects with mesh
    if ((.not. start_in_mesh) .and. (.not. end_in_mesh)) then
      if (m % n_dimension == 2) then
        if (.not. mesh_intersects_2d(m, xyz0, xyz1)) return
      else
        if (.not. mesh_intersects_3d(m, xyz0, xyz1)) return
      end if
    end if

    ! Reset starting and ending location
    xyz0 = p % coord(1) % xyz - d_track * p % coord(1) % uvw
    xyz1 = p % coord(1) % xyz

    ! =========================================================================
    ! CHECK FOR SCORING COMBINATION FOR FILTERS OTHER THAN MESH

    FILTER_LOOP: do i = 1, t % n_filters

      select case (t % filters(i) % type)
      case (FILTER_UNIVERSE)
        ! determine next universe bin
        ! TODO: Account for multiple universes when performing this filter
        matching_bins(i) = get_next_bin(FILTER_UNIVERSE, &
             p % coord(p % n_coord) % universe, i_tally)

      case (FILTER_MATERIAL)
        matching_bins(i) = get_next_bin(FILTER_MATERIAL, &
             p % material, i_tally)

      case (FILTER_CELL)
        ! determine next cell bin
        do j = 1, p % n_coord
          position(FILTER_CELL) = 0
          matching_bins(i) = get_next_bin(FILTER_CELL, &
               p % coord(j) % cell, i_tally)
          if (matching_bins(i) /= NO_BIN_FOUND) exit
        end do

      case (FILTER_CELLBORN)
        ! determine next cellborn bin
        matching_bins(i) = get_next_bin(FILTER_CELLBORN, &
             p % cell_born, i_tally)

      case (FILTER_SURFACE)
        ! determine next surface bin
        matching_bins(i) = get_next_bin(FILTER_SURFACE, &
             p % surface, i_tally)

      case (FILTER_ENERGYIN)
        ! determine incoming energy bin
        k = t % filters(i) % n_bins

        ! check if energy of the particle is within energy bins
        if (p % E < t % filters(i) % real_bins(1) .or. &
             p % E > t % filters(i) % real_bins(k + 1)) then
          matching_bins(i) = NO_BIN_FOUND
        else
          ! search to find incoming energy bin
          matching_bins(i) = binary_search(t % filters(i) % real_bins, &
               k + 1, p % E)
        end if

      end select

      ! Check if no matching bin was found
      if (matching_bins(i) == NO_BIN_FOUND) return

    end do FILTER_LOOP

    ! ==========================================================================
    ! DETERMINE WHICH MESH CELLS TO SCORE TO

    ! Calculate number of surface crossings
    n_cross = sum(abs(ijk1(:m % n_dimension) - ijk0(:m % n_dimension))) + 1

    ! Copy particle's direction
    uvw = p % coord(1) % uvw

    ! Bounding coordinates
    do j = 1, m % n_dimension
      if (uvw(j) > 0) then
        xyz_cross(j) = m % lower_left(j) + ijk0(j) * m % width(j)
      else
        xyz_cross(j) = m % lower_left(j) + (ijk0(j) - 1) * m % width(j)
      end if
    end do

    MESH_LOOP: do k = 1, n_cross
      found_bin = .false.

      ! Calculate distance to each bounding surface. We need to treat special
      ! case where the cosine of the angle is zero since this would result in a
      ! divide-by-zero.

      if (k == n_cross) xyz_cross = xyz1

      do j = 1, m % n_dimension
        if (uvw(j) == 0) then
          d(j) = INFINITY
        else
          d(j) = (xyz_cross(j) - xyz0(j))/uvw(j)
        end if
      end do

      ! Determine the closest bounding surface of the mesh cell by calculating
      ! the minimum distance

      j = minloc(d(:m % n_dimension), 1)
      distance = d(j)

      ! Now use the minimum distance and diretion of the particle to determine
      ! which surface was crossed

      if (all(ijk0(:m % n_dimension) >= 1) .and. all(ijk0(:m % n_dimension) <= m % dimension)) then
        ijk_cross = ijk0
        found_bin = .true.
      end if

      ! Increment indices and determine new crossing point
      if (uvw(j) > 0) then
        ijk0(j) = ijk0(j) + 1
        xyz_cross(j) = xyz_cross(j) + m % width(j)
      else
        ijk0(j) = ijk0(j) - 1
        xyz_cross(j) = xyz_cross(j) - m % width(j)
      end if

      ! =======================================================================
      ! SCORE TO THIS MESH CELL

      if (found_bin) then
        ! Calculate track-length estimate of flux
        flux = p % wgt * distance

        ! Determine mesh bin
        matching_bins(i_filter_mesh) = mesh_indices_to_bin(m, ijk_cross)

        ! Determining scoring index
        filter_index = sum((matching_bins(1:t%n_filters) - 1) * t % stride) + 1

        if (t % all_nuclides) then
          if (p % material /= MATERIAL_VOID) then
            ! Score reaction rates for each nuclide in material
            call score_all_nuclides(p, i_tally, flux, filter_index)
          end if
        else
          NUCLIDE_BIN_LOOP: do b = 1, t % n_nuclide_bins
            ! Get index of nuclide in nuclides array
            i_nuclide = t % nuclide_bins(b)

            if (i_nuclide > 0) then
              if (p % material /= MATERIAL_VOID) then
                ! Get pointer to current material
                mat => materials(p % material)

                ! Determine if nuclide is actually in material
                NUCLIDE_MAT_LOOP: do j = 1, mat % n_nuclides
                  ! If index of nuclide matches the j-th nuclide listed in
                  ! the material, break out of the loop
                  if (i_nuclide == mat % nuclide(j)) exit

                  ! If we've reached the last nuclide in the material, it
                  ! means the specified nuclide to be tallied is not in this
                  ! material
                  if (j == mat % n_nuclides) then
                    cycle NUCLIDE_BIN_LOOP
                  end if
                end do NUCLIDE_MAT_LOOP

                atom_density = mat % atom_density(j)
              else
                atom_density = ZERO
              end if
            end if

            ! Determine score for each bin
<<<<<<< HEAD
            j = 0
            SCORE_LOOP: do q = 1, t % n_user_score_bins
              j = j + 1
              ! determine what type of score bin
              score_bin = t % score_bins(j)

              ! Determine scoring bin index
              score_index = (b - 1)*t % n_score_bins + j

              if (i_nuclide > 0) then
                ! Determine macroscopic nuclide cross section
                select case(score_bin)
                case (SCORE_FLUX)
                  score = flux

                case (SCORE_FLUX_YN)
                  score_index = score_index - 1

                  score = flux

                  num_nm = 1
                  ! Find the order for a collection of requested moments
                  ! and store the moment contribution of each
                  do n = 0, t % moment_order(j)
                    ! determine scoring bin index
                    score_index = score_index + num_nm
                    ! Update number of total n,m bins for this n (m = [-n: n])
                    num_nm = 2 * n + 1

                    ! multiply score by the angular flux moments and store
!$omp critical
                    t % results(score_index: score_index + num_nm - 1, filter_index) % value = &
                      t % results(score_index: score_index + num_nm - 1, filter_index) % value + &
                      score * calc_rn(n, p % coord0 % uvw)
!$omp end critical
                  end do
                  j = j + (t % moment_order(j) + 1)**2 - 1
                  cycle SCORE_LOOP

                case (SCORE_TOTAL)
                  score = micro_xs(i_nuclide) % total * &
                       atom_density * flux

                case (SCORE_TOTAL_YN)
                  score_index = score_index - 1

                  ! Total cross section is pre-calculated
                  score = micro_xs(i_nuclide) % total * &
                    atom_density * flux

                  num_nm = 1
                  ! Find the order for a collection of requested moments
                  ! and store the moment contribution of each
                  do n = 0, t % moment_order(j)
                    ! determine scoring bin index
                    score_index = score_index + num_nm
                    ! Update number of total n,m bins for this n (m = [-n: n])
                    num_nm = 2 * n + 1

                    ! multiply score by the angular flux moments and store
!$omp critical
                    t % results(score_index: score_index + num_nm - 1, filter_index) % value = &
                      t % results(score_index: score_index + num_nm - 1, filter_index) % value + &
                      score * calc_rn(n, p % coord0 % uvw)
!$omp end critical
                  end do
                  j = j + (t % moment_order(j) + 1)**2 - 1
                  cycle SCORE_LOOP

                case (SCORE_SCATTER)
                  score = (micro_xs(i_nuclide) % total - &
                       micro_xs(i_nuclide) % absorption) * &
                       atom_density * flux
                case (SCORE_ABSORPTION)
                  score = micro_xs(i_nuclide) % absorption * &
                       atom_density * flux
                case (SCORE_FISSION)
                  score = micro_xs(i_nuclide) % fission * &
                       atom_density * flux
                case (SCORE_NU_FISSION)
                  score = micro_xs(i_nuclide) % nu_fission * &
                       atom_density * flux
                case (SCORE_KAPPA_FISSION)
                  score = micro_xs(i_nuclide) % kappa_fission * atom_density * flux
                case (SCORE_EVENTS)
                  score = ONE
                case (SCORE_DELAY_NU_FISSION)
                  score = micro_xs(i_nuclide) % delay_nu_fission * &
                    atom_density * flux
                case default
                  call fatal_error("Invalid score type on tally " &
                       &// to_str(t % id) // ".")
                end select

              else
                ! Determine macroscopic material cross section
                select case(score_bin)
                case (SCORE_FLUX)
                  score = flux

                case (SCORE_FLUX_YN)
                  score_index = score_index - 1

                  score = flux

                  num_nm = 1
                  ! Find the order for a collection of requested moments
                  ! and store the moment contribution of each
                  do n = 0, t % moment_order(j)
                    ! determine scoring bin index
                    score_index = score_index + num_nm
                    ! Update number of total n,m bins for this n (m = [-n: n])
                    num_nm = 2 * n + 1

                    ! multiply score by the angular flux moments and store
!$omp critical
                    t % results(score_index: score_index + num_nm - 1, filter_index) % value = &
                      t % results(score_index: score_index + num_nm - 1, filter_index) % value + &
                      score * calc_rn(n, p % coord0 % uvw)
!$omp end critical
                  end do
                  j = j + (t % moment_order(j) + 1)**2 - 1
                  cycle SCORE_LOOP

                case (SCORE_TOTAL)
                  score = material_xs % total * flux

                case (SCORE_TOTAL_YN)
                  score_index = score_index - 1

                  ! Total cross section is pre-calculated
                  score = material_xs % total * flux

                  num_nm = 1
                  ! Find the order for a collection of requested moments
                  ! and store the moment contribution of each
                  do n = 0, t % moment_order(j)
                    ! determine scoring bin index
                    score_index = score_index + num_nm
                    ! Update number of total n,m bins for this n (m = [-n: n])
                    num_nm = 2 * n + 1

                    ! multiply score by the angular flux moments and store
!$omp critical
                    t % results(score_index: score_index + num_nm - 1, filter_index) % value = &
                      t % results(score_index: score_index + num_nm - 1, filter_index) % value + &
                      score * calc_rn(n, p % coord0 % uvw)
!$omp end critical
                  end do
                  j = j + (t % moment_order(j) + 1)**2 - 1
                  cycle SCORE_LOOP

                case (SCORE_SCATTER)
                  score = (material_xs % total - material_xs % absorption) * flux
                case (SCORE_ABSORPTION)
                  score = material_xs % absorption * flux
                case (SCORE_FISSION)
                  score = material_xs % fission * flux
                case (SCORE_NU_FISSION)
                  score = material_xs % nu_fission * flux
                case (SCORE_KAPPA_FISSION)
                  score = material_xs % kappa_fission * flux
                case (SCORE_EVENTS)
                  score = ONE
                case (SCORE_DELAY_NU_FISSION)
                  score = material_xs % delay_nu_fission * flux
                case default
                  call fatal_error("Invalid score type on tally " &
                       &// to_str(t % id) // ".")
                end select
              end if

              ! Add score to tally
!$omp atomic
              t % results(score_index, filter_index) % value = &
                   t % results(score_index, filter_index) % value + score

            end do SCORE_LOOP
=======
            call score_general(p, t, (b-1)*t % n_score_bins, filter_index, &
                 i_nuclide, atom_density, flux)
>>>>>>> 3edc2389

          end do NUCLIDE_BIN_LOOP
        end if
      end if

      ! Calculate new coordinates
      xyz0 = xyz0 + distance * uvw

    end do MESH_LOOP

  end subroutine score_tl_on_mesh

!===============================================================================
! SCORE_COLLISION_TALLY calculates fluxes and reaction rates based on the
! 1/Sigma_t estimate of the flux.  This is triggered after every collision.  It
! is invalid for tallies that require post-collison information because it can
! score reactions that didn't actually occur, and we don't a priori know what
! the outcome will be for reactions that we didn't sample.
!===============================================================================

  subroutine score_collision_tally(p)

    type(Particle), intent(in) :: p

    integer :: i
    integer :: i_tally
    integer :: j                    ! loop index for scoring bins
    integer :: k                    ! loop index for nuclide bins
    integer :: filter_index         ! single index for single bin
    integer :: i_nuclide            ! index in nuclides array (from bins)
    real(8) :: flux                 ! collision estimate of flux
    real(8) :: atom_density         ! atom density of single nuclide
                                    !   in atom/b-cm
    logical :: found_bin            ! scoring bin found?
    type(TallyObject), pointer :: t
    type(Material),    pointer :: mat

    ! Determine collision estimate of flux
    if (survival_biasing) then
      ! We need to account for the fact that some weight was already absorbed
      flux = (p % last_wgt + p % absorb_wgt) / material_xs % total
    else
      flux = p % last_wgt / material_xs % total
    end if

    ! A loop over all tallies is necessary because we need to simultaneously
    ! determine different filter bins for the same tally in order to score to it

    TALLY_LOOP: do i = 1, active_collision_tallies % size()
      ! Get index of tally and pointer to tally
      i_tally = active_collision_tallies % get_item(i)
      t => tallies(i_tally)

      ! =======================================================================
      ! DETERMINE SCORING BIN COMBINATION

      call get_scoring_bins(p, i_tally, found_bin)
      if (.not. found_bin) cycle

      ! =======================================================================
      ! CALCULATE RESULTS AND ACCUMULATE TALLY

      ! If we have made it here, we have a scoring combination of bins for this
      ! tally -- now we need to determine where in the results array we should
      ! be accumulating the tally values

      ! Determine scoring index for this filter combination
      filter_index = sum((matching_bins(1:t%n_filters) - 1) * t % stride) + 1

      if (t % all_nuclides) then
        if (p % material /= MATERIAL_VOID) then
          call score_all_nuclides(p, i_tally, flux, filter_index)
        end if
      else

        NUCLIDE_BIN_LOOP: do k = 1, t % n_nuclide_bins
          ! Get index of nuclide in nuclides array
          i_nuclide = t % nuclide_bins(k)

          if (i_nuclide > 0) then
            if (p % material /= MATERIAL_VOID) then
              ! Get pointer to current material
              mat => materials(p % material)

              ! Determine if nuclide is actually in material
              NUCLIDE_MAT_LOOP: do j = 1, mat % n_nuclides
                ! If index of nuclide matches the j-th nuclide listed in the
                ! material, break out of the loop
                if (i_nuclide == mat % nuclide(j)) exit

                ! If we've reached the last nuclide in the material, it means
                ! the specified nuclide to be tallied is not in this material
                if (j == mat % n_nuclides) then
                  cycle NUCLIDE_BIN_LOOP
                end if
              end do NUCLIDE_MAT_LOOP

              atom_density = mat % atom_density(j)
            else
              atom_density = ZERO
            end if
          end if

          ! Determine score for each bin
          call score_general(p, t, (k-1)*t % n_score_bins, filter_index, &
               i_nuclide, atom_density, flux)

        end do NUCLIDE_BIN_LOOP
      end if

      ! If the user has specified that we can assume all tallies are spatially
      ! separate, this implies that once a tally has been scored to, we needn't
      ! check the others. This cuts down on overhead when there are many
      ! tallies specified

      if (assume_separate) exit TALLY_LOOP

    end do TALLY_LOOP

    ! Reset tally map positioning
    position = 0

  end subroutine score_collision_tally

!===============================================================================
! GET_SCORING_BINS determines a combination of filter bins that should be scored
! for a tally based on the particle's current attributes.
!===============================================================================

  subroutine get_scoring_bins(p, i_tally, found_bin)

    type(Particle), intent(in)  :: p
    integer,        intent(in)  :: i_tally
    logical,        intent(out) :: found_bin

    integer :: i ! loop index for filters
    integer :: j
    integer :: n ! number of bins for single filter
    integer :: offset ! offset for distribcell
    real(8) :: E ! particle energy
    type(TallyObject),    pointer :: t
    type(RegularMesh), pointer :: m

    found_bin = .true.
    t => tallies(i_tally)
    matching_bins(1:t%n_filters) = 1

    FILTER_LOOP: do i = 1, t % n_filters

      select case (t % filters(i) % type)
      case (FILTER_MESH)
        ! determine mesh bin
        m => meshes(t % filters(i) % int_bins(1))

        ! Determine if we're in the mesh first
        call get_mesh_bin(m, p % coord(1) % xyz, matching_bins(i))

      case (FILTER_UNIVERSE)
        ! determine next universe bin
        ! TODO: Account for multiple universes when performing this filter
        matching_bins(i) = get_next_bin(FILTER_UNIVERSE, &
             p % coord(p % n_coord) % universe, i_tally)

      case (FILTER_MATERIAL)
        if (p % material /= MATERIAL_VOID) then
          matching_bins(i) = get_next_bin(FILTER_MATERIAL, &
               p % material, i_tally)
        endif

      case (FILTER_CELL)
        ! determine next cell bin
        do j = 1, p % n_coord
          position(FILTER_CELL) = 0
          matching_bins(i) = get_next_bin(FILTER_CELL, &
               p % coord(j) % cell, i_tally)
          if (matching_bins(i) /= NO_BIN_FOUND) exit
        end do

      case (FILTER_DISTRIBCELL)
        ! determine next distribcell bin
        matching_bins(i) = NO_BIN_FOUND
        offset = 0
        do j = 1, p % n_coord
          if (cells(p % coord(j) % cell) % type == CELL_FILL) then
            offset = offset + cells(p % coord(j) % cell) % &
                 offset(t % filters(i) % offset)
          elseif(cells(p % coord(j) % cell) % type == CELL_LATTICE) then
            if (lattices(p % coord(j + 1) % lattice) % obj &
                 % are_valid_indices([&
                 p % coord(j + 1) % lattice_x, &
                 p % coord(j + 1) % lattice_y, &
                 p % coord(j + 1) % lattice_z])) then
              offset = offset + lattices(p % coord(j + 1) % lattice) % obj % &
                   offset(t % filters(i) % offset, &
                   p % coord(j + 1) % lattice_x, &
                   p % coord(j + 1) % lattice_y, &
                   p % coord(j + 1) % lattice_z)
            end if
          end if
          if (t % filters(i) % int_bins(1) == p % coord(j) % cell) then
            matching_bins(i) = offset + 1
            exit
          end if
        end do

      case (FILTER_CELLBORN)
        ! determine next cellborn bin
        matching_bins(i) = get_next_bin(FILTER_CELLBORN, &
             p % cell_born, i_tally)

      case (FILTER_SURFACE)
        ! determine next surface bin
        matching_bins(i) = get_next_bin(FILTER_SURFACE, &
             p % surface, i_tally)

      case (FILTER_ENERGYIN)
        ! determine incoming energy bin
        n = t % filters(i) % n_bins

        ! make sure the correct energy is used
        if (t % estimator == ESTIMATOR_TRACKLENGTH) then
          E = p % E
        else
          E = p % last_E
        end if

        ! check if energy of the particle is within energy bins
        if (E < t % filters(i) % real_bins(1) .or. &
             E > t % filters(i) % real_bins(n + 1)) then
          matching_bins(i) = NO_BIN_FOUND
        else
          ! search to find incoming energy bin
          matching_bins(i) = binary_search(t % filters(i) % real_bins, &
               n + 1, E)
        end if

      case (FILTER_ENERGYOUT)
        ! determine outgoing energy bin
        n = t % filters(i) % n_bins

        ! check if energy of the particle is within energy bins
        if (p % E < t % filters(i) % real_bins(1) .or. &
             p % E > t % filters(i) % real_bins(n + 1)) then
          matching_bins(i) = NO_BIN_FOUND
        else
          ! search to find incoming energy bin
          matching_bins(i) = binary_search(t % filters(i) % real_bins, &
               n + 1, p % E)
        end if

      case (FILTER_DELAYGROUP)

        if (survival_biasing .and. t % find_filter(FILTER_ENERGYOUT) <= 0) then
          matching_bins(i) = 1
        elseif (active_tracklength_tallies % size() > 0) then
          matching_bins(i) = 1
        else
          if (p % delayed_group == 0) then
            matching_bins = NO_BIN_FOUND
          else
            matching_bins(i) = p % delayed_group
          end if
        end if
      end select

      ! If the current filter didn't match, exit this subroutine
      if (matching_bins(i) == NO_BIN_FOUND) then
        found_bin = .false.
        return
      end if

    end do FILTER_LOOP

  end subroutine get_scoring_bins

!===============================================================================
! SCORE_SURFACE_CURRENT tallies surface crossings in a mesh tally by manually
! determining which mesh surfaces were crossed
!===============================================================================

  subroutine score_surface_current(p)

    type(Particle), intent(in) :: p

    integer :: i
    integer :: i_tally
    integer :: j                    ! loop indices
    integer :: k                    ! loop indices
    integer :: ijk0(3)              ! indices of starting coordinates
    integer :: ijk1(3)              ! indices of ending coordinates
    integer :: n_cross              ! number of surface crossings
    integer :: n                    ! number of incoming energy bins
    integer :: filter_index         ! index of scoring bin
    integer :: i_filter_mesh        ! index of mesh filter in filters array
    integer :: i_filter_surf        ! index of surface filter in filters
    real(8) :: uvw(3)               ! cosine of angle of particle
    real(8) :: xyz0(3)              ! starting/intermediate coordinates
    real(8) :: xyz1(3)              ! ending coordinates of particle
    real(8) :: xyz_cross(3)         ! coordinates of bounding surfaces
    real(8) :: d(3)                 ! distance to each bounding surface
    real(8) :: distance             ! actual distance traveled
    logical :: start_in_mesh        ! particle's starting xyz in mesh?
    logical :: end_in_mesh          ! particle's ending xyz in mesh?
    logical :: x_same               ! same starting/ending x index (i)
    logical :: y_same               ! same starting/ending y index (j)
    logical :: z_same               ! same starting/ending z index (k)
    type(TallyObject),    pointer :: t
    type(RegularMesh), pointer :: m

    TALLY_LOOP: do i = 1, active_current_tallies % size()
      ! Copy starting and ending location of particle
      xyz0 = p % last_xyz
      xyz1 = p % coord(1) % xyz

      ! Get pointer to tally
      i_tally = active_current_tallies % get_item(i)
      t => tallies(i_tally)

      ! Get index for mesh and surface filters
      i_filter_mesh = t % find_filter(FILTER_MESH)
      i_filter_surf = t % find_filter(FILTER_SURFACE)

      ! Determine indices for starting and ending location
      m => meshes(t % filters(i_filter_mesh) % int_bins(1))
      call get_mesh_indices(m, xyz0, ijk0(:m % n_dimension), start_in_mesh)
      call get_mesh_indices(m, xyz1, ijk1(:m % n_dimension), end_in_mesh)

      ! Check to if start or end is in mesh -- if not, check if track still
      ! intersects with mesh
      if ((.not. start_in_mesh) .and. (.not. end_in_mesh)) then
        if (m % n_dimension == 2) then
          if (.not. mesh_intersects_2d(m, xyz0, xyz1)) cycle
        else
          if (.not. mesh_intersects_3d(m, xyz0, xyz1)) cycle
        end if
      end if

      ! Calculate number of surface crossings
      n_cross = sum(abs(ijk1 - ijk0))
      if (n_cross == 0) then
        cycle
      end if

      ! Copy particle's direction
      uvw = p % coord(1) % uvw

      ! determine incoming energy bin
      j = t % find_filter(FILTER_ENERGYIN)
      if (j > 0) then
        n = t % filters(j) % n_bins
        ! check if energy of the particle is within energy bins
        if (p % E < t % filters(j) % real_bins(1) .or. &
             p % E > t % filters(j) % real_bins(n + 1)) then
          cycle
        end if

        ! search to find incoming energy bin
        matching_bins(j) = binary_search(t % filters(j) % real_bins, &
             n + 1, p % E)
      end if

      ! =======================================================================
      ! SPECIAL CASES WHERE TWO INDICES ARE THE SAME

      x_same = (ijk0(1) == ijk1(1))
      y_same = (ijk0(2) == ijk1(2))
      z_same = (ijk0(3) == ijk1(3))

      if (x_same .and. y_same) then
        ! Only z crossings
        if (uvw(3) > 0) then
          do j = ijk0(3), ijk1(3) - 1
            ijk0(3) = j
            if (all(ijk0 >= 0) .and. all(ijk0 <= m % dimension)) then
              matching_bins(i_filter_surf) = OUT_TOP
              matching_bins(i_filter_mesh) = &
                   mesh_indices_to_bin(m, ijk0 + 1, .true.)
              filter_index = sum((matching_bins(1:t%n_filters) - 1) * t % stride) + 1
!$omp atomic
              t % results(1, filter_index) % value = &
                   t % results(1, filter_index) % value + p % wgt
            end if
          end do
        else
          do j = ijk0(3) - 1, ijk1(3), -1
            ijk0(3) = j
            if (all(ijk0 >= 0) .and. all(ijk0 <= m % dimension)) then
              matching_bins(i_filter_surf) = IN_TOP
              matching_bins(i_filter_mesh) = &
                   mesh_indices_to_bin(m, ijk0 + 1, .true.)
              filter_index = sum((matching_bins(1:t%n_filters) - 1) * t % stride) + 1
!$omp atomic
              t % results(1, filter_index) % value = &
                   t % results(1, filter_index) % value + p % wgt
            end if
          end do
        end if
        cycle
      elseif (x_same .and. z_same) then
        ! Only y crossings
        if (uvw(2) > 0) then
          do j = ijk0(2), ijk1(2) - 1
            ijk0(2) = j
            if (all(ijk0 >= 0) .and. all(ijk0 <= m % dimension)) then
              matching_bins(i_filter_surf) = OUT_FRONT
              matching_bins(i_filter_mesh) = &
                   mesh_indices_to_bin(m, ijk0 + 1, .true.)
              filter_index = sum((matching_bins(1:t%n_filters) - 1) * t % stride) + 1
!$omp atomic
              t % results(1, filter_index) % value = &
                   t % results(1, filter_index) % value + p % wgt
            end if
          end do
        else
          do j = ijk0(2) - 1, ijk1(2), -1
            ijk0(2) = j
            if (all(ijk0 >= 0) .and. all(ijk0 <= m % dimension)) then
              matching_bins(i_filter_surf) = IN_FRONT
              matching_bins(i_filter_mesh) = &
                   mesh_indices_to_bin(m, ijk0 + 1, .true.)
              filter_index = sum((matching_bins(1:t%n_filters) - 1) * t % stride) + 1
!$omp atomic
              t % results(1, filter_index) % value = &
                   t % results(1, filter_index) % value + p % wgt
            end if
          end do
        end if
        cycle
      elseif (y_same .and. z_same) then
        ! Only x crossings
        if (uvw(1) > 0) then
          do j = ijk0(1), ijk1(1) - 1
            ijk0(1) = j
            if (all(ijk0 >= 0) .and. all(ijk0 <= m % dimension)) then
              matching_bins(i_filter_surf) = OUT_RIGHT
              matching_bins(i_filter_mesh) = &
                   mesh_indices_to_bin(m, ijk0 + 1, .true.)
              filter_index = sum((matching_bins(1:t%n_filters) - 1) * t % stride) + 1
!$omp atomic
              t % results(1, filter_index) % value = &
                   t % results(1, filter_index) % value + p % wgt
            end if
          end do
        else
          do j = ijk0(1) - 1, ijk1(1), -1
            ijk0(1) = j
            if (all(ijk0 >= 0) .and. all(ijk0 <= m % dimension)) then
              matching_bins(i_filter_surf) = IN_RIGHT
              matching_bins(i_filter_mesh) = &
                   mesh_indices_to_bin(m, ijk0 + 1, .true.)
              filter_index = sum((matching_bins(1:t%n_filters) - 1) * t % stride) + 1
!$omp atomic
              t % results(1, filter_index) % value = &
                   t % results(1, filter_index) % value + p % wgt
            end if
          end do
        end if
        cycle
      end if

      ! =======================================================================
      ! GENERIC CASE

      ! Bounding coordinates
      do j = 1, 3
        if (uvw(j) > 0) then
          xyz_cross(j) = m % lower_left(j) + ijk0(j) * m % width(j)
        else
          xyz_cross(j) = m % lower_left(j) + (ijk0(j) - 1) * m % width(j)
        end if
      end do

      do k = 1, n_cross
        ! Reset scoring bin index
        matching_bins(i_filter_surf) = 0

        ! Calculate distance to each bounding surface. We need to treat
        ! special case where the cosine of the angle is zero since this would
        ! result in a divide-by-zero.

        do j = 1, 3
          if (uvw(j) == 0) then
            d(j) = INFINITY
          else
            d(j) = (xyz_cross(j) - xyz0(j))/uvw(j)
          end if
        end do

        ! Determine the closest bounding surface of the mesh cell by
        ! calculating the minimum distance

        distance = minval(d)

        ! Now use the minimum distance and diretion of the particle to
        ! determine which surface was crossed

        if (distance == d(1)) then
          if (uvw(1) > 0) then
            ! Crossing into right mesh cell -- this is treated as outgoing
            ! current from (i,j,k)
            if (all(ijk0 >= 0) .and. all(ijk0 <= m % dimension)) then
              matching_bins(i_filter_surf) = OUT_RIGHT
              matching_bins(i_filter_mesh) = &
                   mesh_indices_to_bin(m, ijk0 + 1, .true.)
            end if
            ijk0(1) = ijk0(1) + 1
            xyz_cross(1) = xyz_cross(1) + m % width(1)
          else
            ! Crossing into left mesh cell -- this is treated as incoming
            ! current in (i-1,j,k)
            ijk0(1) = ijk0(1) - 1
            xyz_cross(1) = xyz_cross(1) - m % width(1)
            if (all(ijk0 >= 0) .and. all(ijk0 <= m % dimension)) then
              matching_bins(i_filter_surf) = IN_RIGHT
              matching_bins(i_filter_mesh) = &
                   mesh_indices_to_bin(m, ijk0 + 1, .true.)
            end if
          end if
        elseif (distance == d(2)) then
          if (uvw(2) > 0) then
            ! Crossing into front mesh cell -- this is treated as outgoing
            ! current in (i,j,k)
            if (all(ijk0 >= 0) .and. all(ijk0 <= m % dimension)) then
              matching_bins(i_filter_surf) = OUT_FRONT
              matching_bins(i_filter_mesh) = &
                   mesh_indices_to_bin(m, ijk0 + 1, .true.)
            end if
            ijk0(2) = ijk0(2) + 1
            xyz_cross(2) = xyz_cross(2) + m % width(2)
          else
            ! Crossing into back mesh cell -- this is treated as incoming
            ! current in (i,j-1,k)
            ijk0(2) = ijk0(2) - 1
            xyz_cross(2) = xyz_cross(2) - m % width(2)
            if (all(ijk0 >= 0) .and. all(ijk0 <= m % dimension)) then
              matching_bins(i_filter_surf) = IN_FRONT
              matching_bins(i_filter_mesh) = &
                   mesh_indices_to_bin(m, ijk0 + 1, .true.)
            end if
          end if
        else if (distance == d(3)) then
          if (uvw(3) > 0) then
            ! Crossing into top mesh cell -- this is treated as outgoing
            ! current in (i,j,k)
            if (all(ijk0 >= 0) .and. all(ijk0 <= m % dimension)) then
              matching_bins(i_filter_surf) = OUT_TOP
              matching_bins(i_filter_mesh) = &
                   mesh_indices_to_bin(m, ijk0 + 1, .true.)
            end if
            ijk0(3) = ijk0(3) + 1
            xyz_cross(3) = xyz_cross(3) + m % width(3)
          else
            ! Crossing into bottom mesh cell -- this is treated as incoming
            ! current in (i,j,k-1)
            ijk0(3) = ijk0(3) - 1
            xyz_cross(3) = xyz_cross(3) - m % width(3)
            if (all(ijk0 >= 0) .and. all(ijk0 <= m % dimension)) then
              matching_bins(i_filter_surf) = IN_TOP
              matching_bins(i_filter_mesh) = &
                   mesh_indices_to_bin(m, ijk0 + 1, .true.)
            end if
          end if
        end if

        ! Determine scoring index
        if (matching_bins(i_filter_surf) > 0) then
          filter_index = sum((matching_bins(1:t%n_filters) - 1) * t % stride) + 1

          ! Check for errors
          if (filter_index <= 0 .or. filter_index > &
               t % total_filter_bins) then
            call fatal_error("Score index outside range.")
          end if

          ! Add to surface current tally
!$omp atomic
          t % results(1, filter_index) % value = &
               t % results(1, filter_index) % value + p % wgt
        end if

        ! Calculate new coordinates
        xyz0 = xyz0 + distance * uvw
      end do

    end do TALLY_LOOP

  end subroutine score_surface_current

!===============================================================================
! GET_NEXT_BIN determines the next scoring bin for a particular filter variable
!===============================================================================

  function get_next_bin(filter_type, filter_value, i_tally) result(bin)

    integer, intent(in) :: filter_type  ! e.g. FILTER_MATERIAL
    integer, intent(in) :: filter_value ! value of filter, e.g. material 3
    integer, intent(in) :: i_tally      ! index of tally
    integer             :: bin          ! index of filter

    integer :: i_tally_check
    integer :: n

    ! If there are no scoring bins for this item, then return immediately
    if (.not. allocated(tally_maps(filter_type) % items(filter_value) % elements)) then
      bin = NO_BIN_FOUND
      return
    end if

    ! Check how many elements there are for this item
    n = size(tally_maps(filter_type) % items(filter_value) % elements)

    do
      ! Increment position in elements
      position(filter_type) = position(filter_type) + 1

      ! If we've reached the end of the array, there is no more bin to score to
      if (position(filter_type) > n) then
        position(filter_type) = 0
        bin = NO_BIN_FOUND
        return
      end if

      i_tally_check = tally_maps(filter_type) % items(filter_value) % &
           elements(position(filter_type)) % index_tally

      if (i_tally_check > i_tally) then
        ! Since the index being checked against is greater than the index we
        ! need (and the tally indices were added to elements sequentially), we
        ! know that no more bins will be scoring bins for this tally
        position(filter_type) = 0
        bin = NO_BIN_FOUND
        return
      elseif (i_tally_check == i_tally) then
        ! Found a match
        bin = tally_maps(filter_type) % items(filter_value) % &
             elements(position(filter_type)) % index_bin
        return
      end if

    end do

  end function get_next_bin

!===============================================================================
! SYNCHRONIZE_TALLIES accumulates the sum of the contributions from each history
! within the batch to a new random variable
!===============================================================================

  subroutine synchronize_tallies()

    integer :: i
    real(8) :: k_col ! Copy of batch collision estimate of keff
    real(8) :: k_abs ! Copy of batch absorption estimate of keff
    real(8) :: k_tra ! Copy of batch tracklength estimate of keff

#ifdef MPI
    ! Combine tally results onto master process
    if (reduce_tallies) call reduce_tally_results()
#endif

    ! Increase number of realizations (only used for global tallies)
    if (reduce_tallies) then
      n_realizations = n_realizations + 1
    else
      n_realizations = n_realizations + n_procs
    end if

    ! Accumulate on master only unless run is not reduced then do it on all
    if (master .or. (.not. reduce_tallies)) then
      ! Accumulate results for each tally
      do i = 1, active_tallies % size()
        call accumulate_tally(tallies(active_tallies % get_item(i)))
      end do

      if (run_mode == MODE_EIGENVALUE) then
        if (active_batches) then
          ! Accumulate products of different estimators of k
          k_col = global_tallies(K_COLLISION) % value / total_weight
          k_abs = global_tallies(K_ABSORPTION) % value / total_weight
          k_tra = global_tallies(K_TRACKLENGTH) % value / total_weight
          k_col_abs = k_col_abs + k_col * k_abs
          k_col_tra = k_col_tra + k_col * k_tra
          k_abs_tra = k_abs_tra + k_abs * k_tra
        end if
      end if

      ! Accumulate results for global tallies
      call accumulate_result(global_tallies)
    end if

  end subroutine synchronize_tallies

!===============================================================================
! REDUCE_TALLY_RESULTS collects all the results from tallies onto one processor
!===============================================================================

#ifdef MPI
  subroutine reduce_tally_results()

    integer :: i
    integer :: n      ! number of filter bins
    integer :: m      ! number of score bins
    integer :: n_bins ! total number of bins
    real(8), allocatable :: tally_temp(:,:) ! contiguous array of results
    real(8) :: global_temp(N_GLOBAL_TALLIES)
    real(8) :: dummy  ! temporary receive buffer for non-root reduces
    type(TallyObject), pointer :: t

    do i = 1, active_tallies % size()
      t => tallies(active_tallies % get_item(i))

      m = t % total_score_bins
      n = t % total_filter_bins
      n_bins = m*n

      allocate(tally_temp(m,n))

      tally_temp = t % results(:,:) % value

      if (master) then
        ! The MPI_IN_PLACE specifier allows the master to copy values into
        ! a receive buffer without having a temporary variable
        call MPI_REDUCE(MPI_IN_PLACE, tally_temp, n_bins, MPI_REAL8, &
             MPI_SUM, 0, MPI_COMM_WORLD, mpi_err)

        ! Transfer values to value on master
        t % results(:,:) % value = tally_temp
      else
        ! Receive buffer not significant at other processors
        call MPI_REDUCE(tally_temp, dummy, n_bins, MPI_REAL8, &
             MPI_SUM, 0, MPI_COMM_WORLD, mpi_err)

        ! Reset value on other processors
        t % results(:,:) % value = 0
      end if

      deallocate(tally_temp)
    end do

    ! Copy global tallies into array to be reduced
    global_temp = global_tallies(:) % value

    if (master) then
      call MPI_REDUCE(MPI_IN_PLACE, global_temp, N_GLOBAL_TALLIES, &
           MPI_REAL8, MPI_SUM, 0, MPI_COMM_WORLD, mpi_err)

      ! Transfer values back to global_tallies on master
      global_tallies(:) % value = global_temp
    else
      ! Receive buffer not significant at other processors
      call MPI_REDUCE(global_temp, dummy, N_GLOBAL_TALLIES, &
           MPI_REAL8, MPI_SUM, 0, MPI_COMM_WORLD, mpi_err)

      ! Reset value on other processors
      global_tallies(:) % value = ZERO
    end if

    ! We also need to determine the total starting weight of particles from the
    ! last realization
    if (master) then
      call MPI_REDUCE(MPI_IN_PLACE, total_weight, 1, MPI_REAL8, MPI_SUM, &
           0, MPI_COMM_WORLD, mpi_err)
    else
      ! Receive buffer not significant at other processors
      call MPI_REDUCE(total_weight, dummy, 1, MPI_REAL8, MPI_SUM, &
           0, MPI_COMM_WORLD, mpi_err)
    end if

  end subroutine reduce_tally_results
#endif

!===============================================================================
! ACCUMULATE_TALLY
!===============================================================================

  subroutine accumulate_tally(t)

    type(TallyObject), intent(inout) :: t

    ! Increment number of realizations
    if (reduce_tallies) then
      t % n_realizations = t % n_realizations + 1
    else
      t % n_realizations = t % n_realizations + n_procs
    end if

    ! Accumulate each TallyResult
    call accumulate_result(t % results)

  end subroutine accumulate_tally

!===============================================================================
! TALLY_STATISTICS computes the mean and standard deviation of the mean of each
! tally and stores them in the val and val_sq attributes of the TallyResults
! respectively
!===============================================================================

  subroutine tally_statistics()

    integer :: i    ! index in tallies array
    type(TallyObject), pointer :: t

    ! Calculate statistics for user-defined tallies
    do i = 1, n_tallies
      t => tallies(i)

      call statistics_result(t % results, t % n_realizations)
    end do

    ! Calculate statistics for global tallies
    call statistics_result(global_tallies, n_realizations)

  end subroutine tally_statistics

!===============================================================================
! ACCUMULATE_RESULT accumulates results from many histories (or many generations)
! into a single realization of a random variable.
!===============================================================================

  elemental subroutine accumulate_result(this)

    type(TallyResult), intent(inout) :: this

    real(8) :: val

    ! Add the sum and square of the sum of contributions from a tally result to
    ! the variables sum and sum_sq. This will later allow us to calculate a
    ! variance on the tallies.

    val = this % value/total_weight
    this % sum    = this % sum    + val
    this % sum_sq = this % sum_sq + val*val

    ! Reset the single batch estimate
    this % value = ZERO

  end subroutine accumulate_result

!===============================================================================
! STATISTICS_RESULT determines the sample mean and the standard deviation of the
! mean for a TallyResult.
!===============================================================================

  elemental subroutine statistics_result(this, n)

    type(TallyResult), intent(inout) :: this
    integer,           intent(in)    :: n

    ! Calculate sample mean and standard deviation of the mean -- note that we
    ! have used Bessel's correction so that the estimator of the variance of the
    ! sample mean is unbiased.

    this % sum    = this % sum/n
    this % sum_sq = sqrt((this % sum_sq/n - this % sum * &
         this % sum) / (n - 1))

  end subroutine statistics_result

!===============================================================================
! RESET_RESULT zeroes out the value and accumulated sum and sum-squared for a
! single TallyResult.
!===============================================================================

  elemental subroutine reset_result(this)

    type(TallyResult), intent(inout) :: this

    this % value    = ZERO
    this % sum      = ZERO
    this % sum_sq   = ZERO

  end subroutine reset_result

!===============================================================================
! SETUP_ACTIVE_USERTALLIES
!===============================================================================

  subroutine setup_active_usertallies()

    integer :: i ! loop counter

    do i = 1, n_user_tallies
      ! Add tally to active tallies
      call active_tallies % add(i_user_tallies + i)

      ! Check what type of tally this is and add it to the appropriate list
      if (user_tallies(i) % type == TALLY_VOLUME) then
        if (user_tallies(i) % estimator == ESTIMATOR_ANALOG) then
          call active_analog_tallies % add(i_user_tallies + i)
        elseif (user_tallies(i) % estimator == ESTIMATOR_TRACKLENGTH) then
          call active_tracklength_tallies % add(i_user_tallies + i)
        elseif (user_tallies(i) % estimator == ESTIMATOR_COLLISION) then
          call active_collision_tallies % add(i_user_tallies + i)
        end if
      elseif (user_tallies(i) % type == TALLY_SURFACE_CURRENT) then
        call active_current_tallies % add(i_user_tallies + i)
      end if
    end do

  end subroutine setup_active_usertallies

!===============================================================================
! SETUP_ACTIVE_CMFDTALLIES
!===============================================================================

  subroutine setup_active_cmfdtallies()

    integer :: i ! loop counter

    ! check to see if any of the active tally lists has been allocated
    if (active_tallies % size() > 0) then
      call fatal_error("Active tallies should not exist before CMFD tallies!")
    else if (active_analog_tallies % size() > 0) then
      call fatal_error('Active analog tallies should not exist before CMFD &
           &tallies!')
    else if (active_tracklength_tallies % size() > 0) then
      call fatal_error("Active tracklength tallies should not exist before &
           &CMFD tallies!")
    else if (active_current_tallies % size() > 0) then
      call fatal_error("Active current tallies should not exist before CMFD &
           &tallies!")
    end if

    do i = 1, n_cmfd_tallies
      ! Add CMFD tally to active tallies
      call active_tallies % add(i_cmfd_tallies + i)

      ! Check what type of tally this is and add it to the appropriate list
      if (cmfd_tallies(i) % type == TALLY_VOLUME) then
        if (cmfd_tallies(i) % estimator == ESTIMATOR_ANALOG) then
          call active_analog_tallies % add(i_cmfd_tallies + i)
        elseif (cmfd_tallies(i) % estimator == ESTIMATOR_TRACKLENGTH) then
          call active_tracklength_tallies % add(i_cmfd_tallies + i)
        end if
      elseif (cmfd_tallies(i) % type == TALLY_SURFACE_CURRENT) then
        call active_current_tallies % add(i_cmfd_tallies + i)
      end if
    end do

  end subroutine setup_active_cmfdtallies

end module tally<|MERGE_RESOLUTION|>--- conflicted
+++ resolved
@@ -50,28 +50,19 @@
     integer :: m                    ! loop index for reactions
     integer :: n                    ! loop index for legendre order
     integer :: num_nm               ! Number of N,M orders in harmonic
-<<<<<<< HEAD
-    integer :: l                    ! scoring bin loop index, allowing for
-                                    ! changing position during the loop
-    integer :: filter_index         ! single index for single bin
-=======
     integer :: q                    ! loop index for scoring bins
     integer :: i_nuc                ! index in nuclides array (from material)
     integer :: i_energy             ! index in nuclide energy grid
->>>>>>> 3edc2389
     integer :: score_bin            ! scoring bin, e.g. SCORE_FLUX
     integer :: score_index          ! scoring bin index
-<<<<<<< HEAD
     integer :: lc                   ! pointer for interpolating in precursor
                                     ! yield table
     integer :: NR                   ! number of interpolation regions
     integer :: NE                   ! number of interpolation energies
     integer :: d                    ! delayed neutron index
     real(8) :: yield                ! delayed neutron yield
-=======
     real(8) :: atom_density_        ! atom/b-cm
     real(8) :: f                    ! interpolation factor
->>>>>>> 3edc2389
     real(8) :: score                ! analog tally score
     real(8) :: macro_total          ! material macro total xs
     real(8) :: macro_scatt          ! material macro scatt xs
@@ -392,370 +383,6 @@
             else
               score = ZERO
             end if
-<<<<<<< HEAD
-          case (SCORE_DELAY_NU_FISSION)
-
-            if (survival_biasing) then
-              ! No fission events occur if survival biasing is on -- need to
-              ! calculate fraction of absorptions that would have resulted in
-              ! delayed-nu-fission
-
-              if (t % find_filter(FILTER_ENERGYOUT) > 0) then
-                ! Normally, we only need to make contributions to one scoring
-                ! bin. However, in the case of fission, since multiple fission
-                ! neutrons were emitted with different energies, multiple
-                ! outgoing energy bins may have been scored to. The following
-                ! logic treats this special case and results to multiple bins
-
-                call score_fission_delayed_eout(p, t, score_index)
-
-              else
-
-                ! Normally, we only need to make contributions to one scoring
-                ! bin. However, in the case of fission, since multiple delayed
-                ! neutron groups will produce a fractional amount of neutrons on
-                ! each collision, multiple delayed group bins need to be scored to.
-
-                if (micro_xs(p % event_nuclide) % fission > ZERO) then
-
-                  if (t % find_filter(FILTER_DELAYGROUP) > 0) then
-
-!$omp critical
-                    lc = 1
-                    do d = 1, nuclides(p % event_nuclide) % n_precursor
-
-                      ! determine number of interpolation regions and energies
-                      NR = int(nuclides(p % event_nuclide) % nu_d_precursor_data(lc + 1))
-                      NE = int(nuclides(p % event_nuclide) % nu_d_precursor_data(lc + 2 + 2*NR))
-
-                      ! determine delayed neutron precursor yield for group d
-                      yield = interpolate_tab1(nuclides(p % event_nuclide) % nu_d_precursor_data( &
-                           lc+1:lc+2+2*NR+2*NE), p % E)
-
-                      ! advance pointer
-                      lc = lc + 2 + 2*NR + 2*NE + 1
-
-                      score = p % absorb_wgt * yield * micro_xs(p % event_nuclide) % &
-                           delay_nu_fission / micro_xs(p % event_nuclide) % absorption
-
-                      t % results(score_index, d) % value = &
-                           t % results(score_index, d) % value + score
-                    end do
-!$omp end critical
-                  else
-                    score = p % absorb_wgt * micro_xs(p % event_nuclide) % &
-                         delay_nu_fission / micro_xs(p % event_nuclide) % absorption
-
-                    t % results(score_index, 1) % value = &
-                         t % results(score_index, 1) % value + score
-                  end if
-                end if
-              end if
-
-              cycle SCORE_LOOP
-
-            else
-
-              ! Skip any non-fission events or fission events that don't produce
-              ! delayed neutrons
-              if (.not. p % fission) cycle SCORE_LOOP
-
-              if (t % find_filter(FILTER_ENERGYOUT) > 0) then
-                ! Normally, we only need to make contributions to one scoring
-                ! bin. However, in the case of fission, since multiple fission
-                ! neutrons were emitted with different energies, multiple
-                ! outgoing energy bins may have been scored to. The following
-                ! logic treats this special case and results to multiple bins
-
-                call score_fission_delayed_eout(p, t, score_index)
-                cycle SCORE_LOOP
-
-              else
-                ! If there is no outgoing energy filter, than we only need to
-                ! score to one bin. For the score to be 'analog', we need to
-                ! score the number of delayed particles that were banked in the
-                ! fission bank. Since this was weighted by 1/keff, we multiply
-                ! by keff to get the proper score.
-
-                score = ZERO
-
-                ! Loop over the neutrons produce from fission and check which
-                ! ones are delayed. If a delayed neutron is encountered, add
-                ! its contribution to the fission bank to the score.
-!$omp critical
-                do d = 1, nuclides(p % event_nuclide) % n_precursor
-                  score = keff * p % wgt_bank / p % n_bank * p % n_delay_bank(d)
-
-                  if (t % find_filter(FILTER_DELAYGROUP) > 0) then
-                    t % results(score_index, d) % value = &
-                      t % results(score_index, d) % value + score
-                  else
-                    t % results(score_index, 1) % value = &
-                      t % results(score_index, 1) % value + score
-                  end if
-                end do
-!$omp end critical
-                cycle SCORE_LOOP
-              end if
-            end if
-          case (SCORE_EVENTS)
-            ! Simply count number of scoring events
-            score = ONE
-
-          case default
-            ! Any other score is assumed to be a MT number. Thus, we just need
-            ! to check if it matches the MT number of the event
-            if (p % event_MT /= score_bin) cycle SCORE_LOOP
-
-            score = last_wgt
-
-          end select
-
-          ! Add score to tally
-!$omp atomic
-          t % results(score_index, filter_index) % value = &
-               t % results(score_index, filter_index) % value + score
-
-        end do SCORE_LOOP
-
-      end do NUCLIDE_LOOP
-
-      ! If the user has specified that we can assume all tallies are spatially
-      ! separate, this implies that once a tally has been scored to, we needn't
-      ! check the others. This cuts down on overhead when there are many
-      ! tallies specified
-
-      if (assume_separate) exit TALLY_LOOP
-
-    end do TALLY_LOOP
-
-    ! Reset tally map positioning
-    position = 0
-
-  end subroutine score_analog_tally
-
-!===============================================================================
-! SCORE_FISSION_EOUT handles a special case where we need to store neutron
-! production rate with an outgoing energy filter (think of a fission matrix). In
-! this case, we may need to score to multiple bins if there were multiple
-! neutrons produced with different energies.
-!===============================================================================
-
-  subroutine score_fission_eout(p, t, i_score)
-
-    type(Particle), intent(in) :: p
-    type(TallyObject), pointer :: t
-    integer, intent(in)        :: i_score ! index for score
-
-    integer :: i             ! index of outgoing energy filter
-    integer :: n             ! number of energies on filter
-    integer :: k             ! loop index for bank sites
-    integer :: bin_energyout ! original outgoing energy bin
-    integer :: i_filter      ! index for matching filter bin combination
-    real(8) :: score         ! actual score
-    real(8) :: E_out         ! energy of fission bank site
-
-    ! save original outgoing energy bin and score index
-    i = t % find_filter(FILTER_ENERGYOUT)
-    bin_energyout = matching_bins(i)
-
-    ! Get number of energies on filter
-    n = size(t % filters(i) % real_bins)
-
-    ! Since the creation of fission sites is weighted such that it is
-    ! expected to create n_particles sites, we need to multiply the
-    ! score by keff to get the true nu-fission rate. Otherwise, the sum
-    ! of all nu-fission rates would be ~1.0.
-
-    ! loop over number of particles banked
-    do k = 1, p % n_bank
-      ! determine score based on bank site weight and keff
-      score = keff * fission_bank(n_bank - p % n_bank + k) % wgt
-
-      ! determine outgoing energy from fission bank
-      E_out = fission_bank(n_bank - p % n_bank + k) % E
-
-      ! check if outgoing energy is within specified range on filter
-      if (E_out < t % filters(i) % real_bins(1) .or. &
-           E_out > t % filters(i) % real_bins(n)) cycle
-
-      ! change outgoing energy bin
-      matching_bins(i) = binary_search(t % filters(i) % real_bins, n, E_out)
-
-      ! determine scoring index
-      i_filter = sum((matching_bins(1:t%n_filters) - 1) * t % stride) + 1
-
-      ! Add score to tally
-!$omp atomic
-      t % results(i_score, i_filter) % value = &
-           t % results(i_score, i_filter) % value + score
-    end do
-
-    ! reset outgoing energy bin and score index
-    matching_bins(i) = bin_energyout
-
-  end subroutine score_fission_eout
-
-  !===============================================================================
-  ! SCORE_FISSION_DELAYED_EOUT handles a special case where we need to store
-  ! delayed neutron production rate with an outgoing energy filter (think of a
-  ! fission matrix). In this case, we may need to score to multiple bins if there
-  ! were multiple neutrons produced with different energies.
-  !===============================================================================
-
-  subroutine score_fission_delayed_eout(p, t, i_score)
-
-    type(Particle), intent(in) :: p
-    type(TallyObject), pointer :: t
-    integer, intent(in)        :: i_score ! index for score
-
-    integer :: j             ! delayed group
-    integer :: i             ! index of outgoing energy filter
-    integer :: n             ! number of energies on filter
-    integer :: k             ! loop index for bank sites
-    integer :: bin_energyout ! original outgoing energy bin
-    integer :: i_filter      ! index for matching filter bin combination
-    real(8) :: score         ! actual score
-    real(8) :: E_out         ! energy of fission bank site
-
-    ! save original outgoing energy bin and score index
-    i = t % find_filter(FILTER_ENERGYOUT)
-    bin_energyout = matching_bins(i)
-
-    ! Get number of energies on filter
-    n = size(t % filters(i) % real_bins)
-
-    ! Since the creation of fission sites is weighted such that it is
-    ! expected to create n_particles sites, we need to multiply the
-    ! score by keff to get the true nu-fission rate. Otherwise, the sum
-    ! of all nu-fission rates would be ~1.0.
-
-    ! loop over number of particles banked
-    do k = 1, p % n_bank
-
-      ! get the delayed group
-      j = fission_bank(n_bank - p % n_bank + k) % delayed_group
-
-      ! check if the particle was born delayed
-      if (j /= 0) then
-
-        ! determine score based on bank site weight and keff
-        score = keff * fission_bank(n_bank - p % n_bank + k) % wgt
-
-        ! determine outgoing energy from fission bank
-        E_out = fission_bank(n_bank - p % n_bank + k) % E
-
-        ! check if outgoing energy is within specified range on filter
-        if (E_out < t % filters(i) % real_bins(1) .or. &
-          E_out > t % filters(i) % real_bins(n)) cycle
-
-        ! change outgoing energy bin
-        matching_bins(i) = binary_search(t % filters(i) % real_bins, n, E_out)
-
-        ! determine scoring index
-        i_filter = sum((matching_bins(1:t%n_filters) - 1) * t % stride) + 1
-
-        ! Add score to tally
-        !$omp atomic
-        t % results(i_score, i_filter) % value = &
-          t % results(i_score, i_filter) % value + score
-      end if
-    end do
-
-    ! reset outgoing energy bin and score index
-    matching_bins(i) = bin_energyout
-
-  end subroutine score_fission_delayed_eout
-
-!===============================================================================
-! SCORE_TRACKLENGTH_TALLY calculates fluxes and reaction rates based on the
-! track-length estimate of the flux. This is triggered at every event (surface
-! crossing, lattice crossing, or collision) and thus cannot be done for tallies
-! that require post-collision information.
-!===============================================================================
-
-  subroutine score_tracklength_tally(p, distance)
-
-    type(Particle), intent(in) :: p
-    real(8),        intent(in) :: distance
-
-    integer :: i
-    integer :: i_tally
-    integer :: j                    ! loop index for scoring bins
-    integer :: k                    ! loop index for nuclide bins
-    integer :: l                    ! loop index for nuclides in material
-    integer :: m                    ! loop index for reactions
-    integer :: n                    ! loop index for legendre order
-    integer :: num_nm               ! Number of N,M orders in harmonic
-    integer :: q                    ! loop index for scoring bins
-    integer :: filter_index         ! single index for single bin
-    integer :: i_nuclide            ! index in nuclides array (from bins)
-    integer :: i_nuc                ! index in nuclides array (from material)
-    integer :: i_energy             ! index in nuclide energy grid
-    integer :: score_bin            ! scoring type, e.g. SCORE_FLUX
-    integer :: score_index          ! scoring bin index
-    integer :: lc                   ! pointer for interpolating in precursor
-                                    ! yield table
-    integer :: NR                   ! number of interpolation regions
-    integer :: NE                   ! number of interpolation energies
-    integer :: d                    ! delayed neutron index
-    integer :: d_nuclide            ! delayed neutron index for specific nuclide
-    real(8) :: yield                ! delayed neutron yield
-    real(8) :: f                    ! interpolation factor
-    real(8) :: flux                 ! tracklength estimate of flux
-    real(8) :: score                ! actual score (e.g., flux*xs)
-    real(8) :: atom_density         ! atom density of single nuclide in atom/b-cm
-    logical :: found_bin            ! scoring bin found?
-    type(TallyObject), pointer, save :: t => null()
-    type(Material),    pointer, save :: mat => null()
-    type(Reaction),    pointer, save :: rxn => null()
-!$omp threadprivate(t, mat, rxn)
-
-    ! Determine track-length estimate of flux
-    flux = p % wgt * distance
-
-    ! A loop over all tallies is necessary because we need to simultaneously
-    ! determine different filter bins for the same tally in order to score to it
-
-    TALLY_LOOP: do i = 1, active_tracklength_tallies % size()
-      ! Get index of tally and pointer to tally
-      i_tally = active_tracklength_tallies % get_item(i)
-      t => tallies(i_tally)
-
-      ! Check if this tally has a mesh filter -- if so, we treat it separately
-      ! since multiple bins can be scored to with a single track
-
-      if (t % find_filter(FILTER_MESH) > 0) then
-        call score_tl_on_mesh(p, i_tally, distance)
-        cycle
-      end if
-
-      ! =======================================================================
-      ! DETERMINE SCORING BIN COMBINATION
-
-      call get_scoring_bins(p, i_tally, found_bin)
-      if (.not. found_bin) cycle
-
-      ! =======================================================================
-      ! CALCULATE RESULTS AND ACCUMULATE TALLY
-
-      ! If we have made it here, we have a scoring combination of bins for this
-      ! tally -- now we need to determine where in the results array we should
-      ! be accumulating the tally values
-
-      ! Determine scoring index for this filter combination
-      filter_index = sum((matching_bins(1:t%n_filters) - 1) * t % stride) + 1
-
-      if (t % all_nuclides) then
-        if (p % material /= MATERIAL_VOID) then
-          call score_all_nuclides(p, i_tally, flux, filter_index)
-        end if
-      else
-
-        NUCLIDE_BIN_LOOP: do k = 1, t % n_nuclide_bins
-          ! Get index of nuclide in nuclides array
-          i_nuclide = t % nuclide_bins(k)
-=======
           else
             ! Skip any non-fission events
             if (.not. p % fission) cycle SCORE_LOOP
@@ -766,8 +393,7 @@
             ! to get the proper score.
             score = keff * p % wgt_bank
           end if
->>>>>>> 3edc2389
-
+          
         else
           if (i_nuclide > 0) then
             score = micro_xs(i_nuclide) % nu_fission * atom_density * flux
@@ -777,6 +403,89 @@
         end if
 
 
+      case (SCORE_DELAY_NU_FISSION)
+        if (t % estimator == ESTIMATOR_ANALOG) then
+          if (survival_biasing .or. p % fission) then
+            if (t % find_filter(FILTER_ENERGYOUT) > 0) then
+              ! Normally, we only need to make contributions to one scoring
+              ! bin. However, in the case of fission, since multiple fission
+              ! neutrons were emitted with different energies, multiple
+              ! outgoing energy bins may have been scored to. The following
+              ! logic treats this special case and results to multiple bins
+              call score_fission_delayed_eout(p, t, score_index)
+              cycle SCORE_LOOP
+            end if
+          end if
+          if (survival_biasing) then
+            ! No fission events occur if survival biasing is on -- need to
+            ! calculate fraction of absorptions that would have resulted in
+            ! nu-fission
+            if (micro_xs(p % event_nuclide) % absorption > ZERO) then
+              if (t % find_filter(FILTER_DELAYGROUP) > 0) then
+                
+                !$omp critical
+                lc = 1
+                do d = 1, nuclides(p % event_nuclide) % n_precursor
+                  
+                  ! determine number of interpolation regions and energies
+                  NR = int(nuclides(p % event_nuclide) % nu_d_precursor_data(lc + 1))
+                  NE = int(nuclides(p % event_nuclide) % nu_d_precursor_data(lc + 2 + 2*NR))
+                  
+                  ! determine delayed neutron precursor yield for group d
+                  yield = interpolate_tab1(nuclides(p % event_nuclide) % nu_d_precursor_data( &
+                    lc+1:lc+2+2*NR+2*NE), p % E)
+                  
+                  ! advance pointer
+                  lc = lc + 2 + 2*NR + 2*NE + 1
+                  
+                  score = p % absorb_wgt * yield * micro_xs(p % event_nuclide) % &
+                    delay_nu_fission / micro_xs(p % event_nuclide) % absorption
+                  
+                  t % results(score_index, d) % value = &
+                    t % results(score_index, d) % value + score
+                end do
+                !$omp end critical
+              else
+                score = p % absorb_wgt * micro_xs(p % event_nuclide) % &
+                  delay_nu_fission / micro_xs(p % event_nuclide) % absorption
+                
+                t % results(score_index, 1) % value = &
+                  t % results(score_index, 1) % value + score
+              end if              
+            else
+              score = ZERO
+            end if
+          else
+
+            score = ZERO
+
+            ! Loop over the neutrons produce from fission and check which
+            ! ones are delayed. If a delayed neutron is encountered, add
+            ! its contribution to the fission bank to the score.
+            !$omp critical
+            do d = 1, nuclides(p % event_nuclide) % n_precursor
+              score = keff * p % wgt_bank / p % n_bank * p % n_delay_bank(d)
+
+              if (t % find_filter(FILTER_DELAYGROUP) > 0) then
+                t % results(score_index, d) % value = &
+                  t % results(score_index, d) % value + score
+              else
+                t % results(score_index, 1) % value = &
+                  t % results(score_index, 1) % value + score
+              end if
+            end do
+            !$omp end critical
+            cycle SCORE_LOOP
+          end if
+          
+        else
+          if (i_nuclide > 0) then
+            score = micro_xs(i_nuclide) % nu_fission * atom_density * flux
+          else
+            score = material_xs % nu_fission * flux
+          end if
+        end if
+        
       case (SCORE_KAPPA_FISSION)
         if (t % estimator == ESTIMATOR_ANALOG) then
           if (survival_biasing) then
@@ -801,181 +510,6 @@
                  micro_xs(p % event_nuclide) % absorption
           end if
 
-<<<<<<< HEAD
-          ! Determine score for each bin
-          j = 0
-          SCORE_LOOP: do q = 1, t % n_user_score_bins
-            j = j + 1
-            ! determine what type of score bin
-            score_bin = t % score_bins(j)
-
-            ! determine scoring bin index
-            score_index = (k - 1)*t % n_score_bins + j
-
-            if (i_nuclide > 0) then
-              ! ================================================================
-              ! DETERMINE NUCLIDE CROSS SECTION
-
-              select case(score_bin)
-              case (SCORE_FLUX)
-                ! For flux, we need no cross section
-                score = flux
-
-              case (SCORE_FLUX_YN)
-                score_index = score_index - 1
-
-                ! For flux, we need no cross section
-                score = flux
-
-                num_nm = 1
-                ! Find the order for a collection of requested moments
-                ! and store the moment contribution of each
-                do n = 0, t % moment_order(j)
-                  ! determine scoring bin index
-                  score_index = score_index + num_nm
-                  ! Update number of total n,m bins for this n (m = [-n: n])
-                  num_nm = 2 * n + 1
-
-                  ! multiply score by the angular flux moments and store
-!$omp critical
-                  t % results(score_index: score_index + num_nm - 1, filter_index) % value = &
-                    t % results(score_index: score_index + num_nm - 1, filter_index) % value + &
-                    score * calc_rn(n, p % coord0 % uvw)
-!$omp end critical
-                end do
-                j = j + (t % moment_order(j) + 1)**2 - 1
-                cycle SCORE_LOOP
-
-              case (SCORE_TOTAL)
-                ! Total cross section is pre-calculated
-                score = micro_xs(i_nuclide) % total * &
-                     atom_density * flux
-
-              case (SCORE_TOTAL_YN)
-                score_index = score_index - 1
-
-                num_nm = 1
-                ! Find the order for a collection of requested moments
-                ! and store the moment contribution of each
-                do n = 0, t % moment_order(j)
-                  ! determine scoring bin index
-                  score_index = score_index + num_nm
-                  ! Update number of total n,m bins for this n (m = [-n: n])
-                  num_nm = 2 * n + 1
-
-                  ! multiply score by the angular flux moments and store
-!$omp critical
-                  t % results(score_index: score_index + num_nm - 1, filter_index) % value = &
-                    t % results(score_index: score_index + num_nm - 1, filter_index) % value + &
-                    score * calc_rn(n, p % coord0 % uvw)
-!$omp end critical
-                end do
-                j = j + (t % moment_order(j) + 1)**2 - 1
-                cycle SCORE_LOOP
-
-              case (SCORE_SCATTER)
-                ! Scattering cross section is pre-calculated
-                score = (micro_xs(i_nuclide) % total - &
-                     micro_xs(i_nuclide) % absorption) * &
-                     atom_density * flux
-
-              case (SCORE_ABSORPTION)
-                ! Absorption cross section is pre-calculated
-                score = micro_xs(i_nuclide) % absorption * &
-                     atom_density * flux
-
-              case (SCORE_FISSION)
-                ! Fission cross section is pre-calculated
-                score = micro_xs(i_nuclide) % fission * &
-                     atom_density * flux
-
-              case (SCORE_NU_FISSION)
-                ! Nu-fission cross section is pre-calculated
-                score = micro_xs(i_nuclide) % nu_fission * &
-                     atom_density * flux
-
-              case (SCORE_KAPPA_FISSION)
-                score = micro_xs(i_nuclide) % kappa_fission * &
-                     atom_density * flux
-
-              case (SCORE_EVENTS)
-                ! For number of events, just score unity
-                score = ONE
-
-              case (SCORE_DELAY_NU_FISSION)
-
-                if (micro_xs(i_nuclide) % fission > ZERO) then
-                  if (t % find_filter(FILTER_DELAYGROUP) > 0) then
-
-!$omp critical
-                    lc = 1
-                    do d = 1, nuclides(i_nuclide) % n_precursor
-
-                      ! determine number of interpolation regions and energies
-                      NR = int(nuclides(i_nuclide) % nu_d_precursor_data(lc + 1))
-                      NE = int(nuclides(i_nuclide) % nu_d_precursor_data(lc + 2 + 2*NR))
-
-                      ! determine delayed neutron precursor yield for group d
-                      yield = interpolate_tab1(nuclides(i_nuclide) % nu_d_precursor_data( &
-                        lc+1:lc+2+2*NR+2*NE), p % E)
-
-                      ! advance pointer
-                      lc = lc + 2 + 2*NR + 2*NE + 1
-
-                      ! Delay-nu-fission cross section is pre-calculated
-                      score = micro_xs(i_nuclide) % delay_nu_fission * yield * &
-                        atom_density * flux
-
-                      t % results(score_index, d) % value = &
-                        t % results(score_index, d) % value + score
-                    end do
-!$omp end critical
-                  else
-                    score = micro_xs(i_nuclide) % delay_nu_fission * &
-                      atom_density * flux
-
-                    t % results(score_index, 1) % value = &
-                      t % results(score_index, 1) % value + score
-                  end if
-                end if
-
-                cycle SCORE_LOOP
-
-              case default
-                ! Any other cross section has to be calculated on-the-fly. For
-                ! cross sections that are used often (e.g. n2n, ngamma, etc. for
-                ! depletion), it might make sense to optimize this section or
-                ! pre-calculate cross sections
-
-                if (score_bin > 1) then
-                  ! Set default score
-                  score = ZERO
-
-                  ! TODO: The following search for the matching reaction could
-                  ! be replaced by adding a dictionary on each Nuclide instance
-                  ! of the form {MT: i_reaction, ...}
-
-                  REACTION_LOOP: do m = 1, nuclides(i_nuclide) % n_reaction
-                    ! Get pointer to reaction
-                    rxn => nuclides(i_nuclide) % reactions(m)
-
-                    ! Check if this is the desired MT
-                    if (score_bin == rxn % MT) then
-                      ! Retrieve index on nuclide energy grid and interpolation
-                      ! factor
-                      i_energy = micro_xs(i_nuclide) % index_grid
-                      f = micro_xs(i_nuclide) % interp_factor
-
-                      if (i_energy >= rxn % threshold) then
-                        score = ((ONE - f) * rxn % sigma(i_energy - &
-                             rxn%threshold + 1) + f * rxn % sigma(i_energy - &
-                             rxn%threshold + 2)) * atom_density * flux
-                      end if
-
-                      exit REACTION_LOOP
-                    end if
-                  end do REACTION_LOOP
-=======
         else
           if (i_nuclide > 0) then
             score = micro_xs(i_nuclide) % kappa_fission * atom_density * flux
@@ -983,7 +517,6 @@
             score = material_xs % kappa_fission * flux
           end if
         end if
->>>>>>> 3edc2389
 
 
       case (SCORE_EVENTS)
@@ -1073,62 +606,11 @@
               end do
             end if
 
-<<<<<<< HEAD
-              case (SCORE_DELAY_NU_FISSION)
-
-                if (p % material /= MATERIAL_VOID) then
-                  if (t % find_filter(FILTER_DELAYGROUP) > 0) then
-
-!$omp critical
-                    do d_nuclide = 1, materials(p % material) % n_nuclides
-                      if (micro_xs(d_nuclide) % fission > ZERO) then
-
-                        lc = 1
-                        do d = 1, nuclides(d_nuclide) % n_precursor
-
-                          ! determine number of interpolation regions and energies
-                          NR = int(nuclides(d_nuclide) % nu_d_precursor_data(lc + 1))
-                          NE = int(nuclides(d_nuclide) % nu_d_precursor_data(lc + 2 + 2*NR))
-
-                          ! determine delayed neutron precursor yield for group d
-                          yield = interpolate_tab1(nuclides(d_nuclide) % nu_d_precursor_data( &
-                            lc+1:lc+2+2*NR+2*NE), p % E)
-
-                          ! advance pointer
-                          lc = lc + 2 + 2*NR + 2*NE + 1
-
-                          ! Delay-nu-fission cross section is pre-calculated
-                          score = micro_xs(d_nuclide) % delay_nu_fission * yield * &
-                            materials(p % material) % atom_density(d_nuclide) * flux
-
-                          t % results(score_index, d) % value = &
-                            t % results(score_index, d) % value + score
-                        end do
-                      end if
-                    end do
-!$omp end critical
-                  else
-                    ! Delay-nu-fission cross section is pre-calculated
-                    score = material_xs % delay_nu_fission * flux
-
-                    t % results(score_index, 1) % value = &
-                      t % results(score_index, 1) % value + score
-                  end if
-                end if
-
-                cycle SCORE_LOOP
-
-              case default
-                ! Any other cross section has to be calculated on-the-fly. This
-                ! is somewhat costly since it requires a loop over each nuclide
-                ! in a material and each reaction in the nuclide
-=======
           else
             call fatal_error("Invalid score type on tally " &
                  // to_str(t % id) // ".")
           end if
         end if
->>>>>>> 3edc2389
 
 
       end select
@@ -1245,21 +727,6 @@
 
     integer :: i             ! loop index for nuclides in material
     integer :: i_nuclide     ! index in nuclides array
-<<<<<<< HEAD
-    integer :: score_bin     ! type of score, e.g. SCORE_FLUX
-    integer :: score_index   ! scoring bin index
-    integer :: i_energy      ! index in nuclide energy grid
-    integer :: lc            ! pointer for interpolating in precursor
-                             ! yield table
-    integer :: NR            ! number of interpolation regions
-    integer :: NE            ! number of interpolation energies
-    integer :: d             ! delayed neutron index
-    integer :: d_nuclide     ! delayed neutron index for specific nuclide
-    real(8) :: yield         ! delayed neutron yield
-    real(8) :: f             ! interpolation factor
-    real(8) :: score         ! actual scoring tally value
-=======
->>>>>>> 3edc2389
     real(8) :: atom_density  ! atom density of single nuclide in atom/b-cm
     type(TallyObject), pointer :: t
     type(Material),    pointer :: mat
@@ -1343,56 +810,9 @@
       ! =======================================================================
       ! CALCULATE RESULTS AND ACCUMULATE TALLY
 
-<<<<<<< HEAD
-        case (SCORE_DELAY_NU_FISSION)
-
-          if (micro_xs(i_nuclide) % fission > ZERO) then
-            if (t % find_filter(FILTER_DELAYGROUP) > 0) then
-
-!$omp critical
-              lc = 1
-              do d = 1, nuclides(i_nuclide) % n_precursor
-
-                ! determine number of interpolation regions and energies
-                NR = int(nuclides(i_nuclide) % nu_d_precursor_data(lc + 1))
-                NE = int(nuclides(i_nuclide) % nu_d_precursor_data(lc + 2 + 2*NR))
-
-                ! determine delayed neutron precursor yield for group d
-                yield = interpolate_tab1(nuclides(i_nuclide) % nu_d_precursor_data( &
-                  lc+1:lc+2+2*NR+2*NE), p % E)
-
-                ! advance pointer
-                lc = lc + 2 + 2*NR + 2*NE + 1
-
-                ! Delay-nu-fission cross section is pre-calculated
-                score = micro_xs(i_nuclide) % delay_nu_fission * yield * &
-                  atom_density * flux
-
-                t % results(score_index, d) % value = &
-                  t % results(score_index, d) % value + score
-              end do
-!$omp end critical
-            else
-              score = micro_xs(i_nuclide) % delay_nu_fission * &
-                atom_density * flux
-
-              t % results(score_index, 1) % value = &
-                t % results(score_index, 1) % value + score
-            end if
-          end if
-
-          cycle SCORE_LOOP
-
-        case default
-          ! Any other cross section has to be calculated on-the-fly. For cross
-          ! sections that are used often (e.g. n2n, ngamma, etc. for depletion),
-          ! it might make sense to optimize this section or pre-calculate cross
-          ! sections
-=======
       ! If we have made it here, we have a scoring combination of bins for this
       ! tally -- now we need to determine where in the results array we should
       ! be accumulating the tally values
->>>>>>> 3edc2389
 
       ! Determine scoring index for this filter combination
       filter_index = sum((matching_bins(1:t%n_filters) - 1) * t % stride) + 1
@@ -1516,6 +936,77 @@
   end subroutine score_fission_eout
 
 !===============================================================================
+! SCORE_FISSION_DELAYED_EOUT handles a special case where we need to store
+! delayed neutron production rate with an outgoing energy filter (think of a
+! fission matrix). In this case, we may need to score to multiple bins if there
+! were multiple neutrons produced with different energies.
+!===============================================================================
+
+  subroutine score_fission_delayed_eout(p, t, i_score)
+
+    type(Particle), intent(in) :: p
+    type(TallyObject), pointer :: t
+    integer, intent(in)        :: i_score ! index for score
+
+    integer :: j             ! delayed group
+    integer :: i             ! index of outgoing energy filter
+    integer :: n             ! number of energies on filter
+    integer :: k             ! loop index for bank sites
+    integer :: bin_energyout ! original outgoing energy bin
+    integer :: i_filter      ! index for matching filter bin combination
+    real(8) :: score         ! actual score
+    real(8) :: E_out         ! energy of fission bank site
+
+    ! save original outgoing energy bin and score index
+    i = t % find_filter(FILTER_ENERGYOUT)
+    bin_energyout = matching_bins(i)
+
+    ! Get number of energies on filter
+    n = size(t % filters(i) % real_bins)
+
+    ! Since the creation of fission sites is weighted such that it is
+    ! expected to create n_particles sites, we need to multiply the
+    ! score by keff to get the true nu-fission rate. Otherwise, the sum
+    ! of all nu-fission rates would be ~1.0.
+
+    ! loop over number of particles banked
+    do k = 1, p % n_bank
+
+      ! get the delayed group
+      j = fission_bank(n_bank - p % n_bank + k) % delayed_group
+
+      ! check if the particle was born delayed
+      if (j /= 0) then
+
+        ! determine score based on bank site weight and keff
+        score = keff * fission_bank(n_bank - p % n_bank + k) % wgt
+
+        ! determine outgoing energy from fission bank
+        E_out = fission_bank(n_bank - p % n_bank + k) % E
+
+        ! check if outgoing energy is within specified range on filter
+        if (E_out < t % filters(i) % real_bins(1) .or. &
+          E_out > t % filters(i) % real_bins(n)) cycle
+
+        ! change outgoing energy bin
+        matching_bins(i) = binary_search(t % filters(i) % real_bins, n, E_out)
+
+        ! determine scoring index
+        i_filter = sum((matching_bins(1:t%n_filters) - 1) * t % stride) + 1
+
+        ! Add score to tally
+        !$omp atomic
+        t % results(i_score, i_filter) % value = &
+          t % results(i_score, i_filter) % value + score
+      end if
+    end do
+
+    ! reset outgoing energy bin and score index
+    matching_bins(i) = bin_energyout
+
+  end subroutine score_fission_delayed_eout
+
+!===============================================================================
 ! SCORE_TRACKLENGTH_TALLY calculates fluxes and reaction rates based on the
 ! track-length estimate of the flux. This is triggered at every event (surface
 ! crossing, lattice crossing, or collision) and thus cannot be done for tallies
@@ -1595,94 +1086,10 @@
                 ! material, break out of the loop
                 if (i_nuclide == mat % nuclide(j)) exit
 
-<<<<<<< HEAD
-      case (SCORE_DELAY_NU_FISSION)
-
-        if (p % material /= MATERIAL_VOID) then
-          if (t % find_filter(FILTER_DELAYGROUP) > 0) then
-!$omp critical
-            do d_nuclide = 1, materials(p % material) % n_nuclides
-              if (micro_xs(d_nuclide) % fission > ZERO) then
-
-                lc = 1
-                do d = 1, nuclides(d_nuclide) % n_precursor
-
-                  ! determine number of interpolation regions and energies
-                  NR = int(nuclides(d_nuclide) % nu_d_precursor_data(lc + 1))
-                  NE = int(nuclides(d_nuclide) % nu_d_precursor_data(lc + 2 + 2*NR))
-
-                  ! determine delayed neutron precursor yield for group d
-                  yield = interpolate_tab1(nuclides(d_nuclide) % nu_d_precursor_data( &
-                    lc+1:lc+2+2*NR+2*NE), p % E)
-
-                  ! advance pointer
-                  lc = lc + 2 + 2*NR + 2*NE + 1
-
-                  ! Delay-nu-fission cross section is pre-calculated
-                  score = micro_xs(d_nuclide) % delay_nu_fission * yield * &
-                    materials(p % material) % atom_density(d_nuclide) * flux
-
-                  t % results(score_index, d) % value = &
-                    t % results(score_index, d) % value + score
-                end do
-              end if
-            end do
-!$omp end critical
-          else
-            ! Delay-nu-fission cross section is pre-calculated
-            score = material_xs % delay_nu_fission * flux
-
-            t % results(score_index, 1) % value = &
-              t % results(score_index, 1) % value + score
-          end if
-        end if
-
-        cycle MATERIAL_SCORE_LOOP
-
-      case default
-        ! Any other cross section has to be calculated on-the-fly. This is
-        ! somewhat costly since it requires a loop over each nuclide in a
-        ! material and each reaction in the nuclide
-
-        if (score_bin > 1) then
-          ! Set default score
-          score = ZERO
-
-          ! Get pointer to current material
-          mat => materials(p % material)
-
-          do i = 1, mat % n_nuclides
-            ! Get atom density
-            atom_density = mat % atom_density(i)
-
-            ! Get index in nuclides array
-            i_nuclide = mat % nuclide(i)
-
-            ! TODO: The following search for the matching reaction could
-            ! be replaced by adding a dictionary on each Nuclide
-            ! instance of the form {MT: i_reaction, ...}
-
-            do m = 1, nuclides(i_nuclide) % n_reaction
-              ! Get pointer to reaction
-              rxn => nuclides(i_nuclide) % reactions(m)
-
-              ! Check if this is the desired MT
-              if (score_bin == rxn % MT) then
-                ! Retrieve index on nuclide energy grid and interpolation
-                ! factor
-                i_energy = micro_xs(i_nuclide) % index_grid
-                f = micro_xs(i_nuclide) % interp_factor
-
-                if (i_energy >= rxn % threshold) then
-                  score = score + ((ONE - f) * rxn % sigma(i_energy - &
-                       rxn%threshold + 1) + f * rxn % sigma(i_energy - &
-                       rxn%threshold + 2)) * atom_density * flux
-=======
                 ! If we've reached the last nuclide in the material, it means
                 ! the specified nuclide to be tallied is not in this material
                 if (j == mat % n_nuclides) then
                   cycle NUCLIDE_BIN_LOOP
->>>>>>> 3edc2389
                 end if
               end do NUCLIDE_MAT_LOOP
 
@@ -1946,189 +1353,8 @@
             end if
 
             ! Determine score for each bin
-<<<<<<< HEAD
-            j = 0
-            SCORE_LOOP: do q = 1, t % n_user_score_bins
-              j = j + 1
-              ! determine what type of score bin
-              score_bin = t % score_bins(j)
-
-              ! Determine scoring bin index
-              score_index = (b - 1)*t % n_score_bins + j
-
-              if (i_nuclide > 0) then
-                ! Determine macroscopic nuclide cross section
-                select case(score_bin)
-                case (SCORE_FLUX)
-                  score = flux
-
-                case (SCORE_FLUX_YN)
-                  score_index = score_index - 1
-
-                  score = flux
-
-                  num_nm = 1
-                  ! Find the order for a collection of requested moments
-                  ! and store the moment contribution of each
-                  do n = 0, t % moment_order(j)
-                    ! determine scoring bin index
-                    score_index = score_index + num_nm
-                    ! Update number of total n,m bins for this n (m = [-n: n])
-                    num_nm = 2 * n + 1
-
-                    ! multiply score by the angular flux moments and store
-!$omp critical
-                    t % results(score_index: score_index + num_nm - 1, filter_index) % value = &
-                      t % results(score_index: score_index + num_nm - 1, filter_index) % value + &
-                      score * calc_rn(n, p % coord0 % uvw)
-!$omp end critical
-                  end do
-                  j = j + (t % moment_order(j) + 1)**2 - 1
-                  cycle SCORE_LOOP
-
-                case (SCORE_TOTAL)
-                  score = micro_xs(i_nuclide) % total * &
-                       atom_density * flux
-
-                case (SCORE_TOTAL_YN)
-                  score_index = score_index - 1
-
-                  ! Total cross section is pre-calculated
-                  score = micro_xs(i_nuclide) % total * &
-                    atom_density * flux
-
-                  num_nm = 1
-                  ! Find the order for a collection of requested moments
-                  ! and store the moment contribution of each
-                  do n = 0, t % moment_order(j)
-                    ! determine scoring bin index
-                    score_index = score_index + num_nm
-                    ! Update number of total n,m bins for this n (m = [-n: n])
-                    num_nm = 2 * n + 1
-
-                    ! multiply score by the angular flux moments and store
-!$omp critical
-                    t % results(score_index: score_index + num_nm - 1, filter_index) % value = &
-                      t % results(score_index: score_index + num_nm - 1, filter_index) % value + &
-                      score * calc_rn(n, p % coord0 % uvw)
-!$omp end critical
-                  end do
-                  j = j + (t % moment_order(j) + 1)**2 - 1
-                  cycle SCORE_LOOP
-
-                case (SCORE_SCATTER)
-                  score = (micro_xs(i_nuclide) % total - &
-                       micro_xs(i_nuclide) % absorption) * &
-                       atom_density * flux
-                case (SCORE_ABSORPTION)
-                  score = micro_xs(i_nuclide) % absorption * &
-                       atom_density * flux
-                case (SCORE_FISSION)
-                  score = micro_xs(i_nuclide) % fission * &
-                       atom_density * flux
-                case (SCORE_NU_FISSION)
-                  score = micro_xs(i_nuclide) % nu_fission * &
-                       atom_density * flux
-                case (SCORE_KAPPA_FISSION)
-                  score = micro_xs(i_nuclide) % kappa_fission * atom_density * flux
-                case (SCORE_EVENTS)
-                  score = ONE
-                case (SCORE_DELAY_NU_FISSION)
-                  score = micro_xs(i_nuclide) % delay_nu_fission * &
-                    atom_density * flux
-                case default
-                  call fatal_error("Invalid score type on tally " &
-                       &// to_str(t % id) // ".")
-                end select
-
-              else
-                ! Determine macroscopic material cross section
-                select case(score_bin)
-                case (SCORE_FLUX)
-                  score = flux
-
-                case (SCORE_FLUX_YN)
-                  score_index = score_index - 1
-
-                  score = flux
-
-                  num_nm = 1
-                  ! Find the order for a collection of requested moments
-                  ! and store the moment contribution of each
-                  do n = 0, t % moment_order(j)
-                    ! determine scoring bin index
-                    score_index = score_index + num_nm
-                    ! Update number of total n,m bins for this n (m = [-n: n])
-                    num_nm = 2 * n + 1
-
-                    ! multiply score by the angular flux moments and store
-!$omp critical
-                    t % results(score_index: score_index + num_nm - 1, filter_index) % value = &
-                      t % results(score_index: score_index + num_nm - 1, filter_index) % value + &
-                      score * calc_rn(n, p % coord0 % uvw)
-!$omp end critical
-                  end do
-                  j = j + (t % moment_order(j) + 1)**2 - 1
-                  cycle SCORE_LOOP
-
-                case (SCORE_TOTAL)
-                  score = material_xs % total * flux
-
-                case (SCORE_TOTAL_YN)
-                  score_index = score_index - 1
-
-                  ! Total cross section is pre-calculated
-                  score = material_xs % total * flux
-
-                  num_nm = 1
-                  ! Find the order for a collection of requested moments
-                  ! and store the moment contribution of each
-                  do n = 0, t % moment_order(j)
-                    ! determine scoring bin index
-                    score_index = score_index + num_nm
-                    ! Update number of total n,m bins for this n (m = [-n: n])
-                    num_nm = 2 * n + 1
-
-                    ! multiply score by the angular flux moments and store
-!$omp critical
-                    t % results(score_index: score_index + num_nm - 1, filter_index) % value = &
-                      t % results(score_index: score_index + num_nm - 1, filter_index) % value + &
-                      score * calc_rn(n, p % coord0 % uvw)
-!$omp end critical
-                  end do
-                  j = j + (t % moment_order(j) + 1)**2 - 1
-                  cycle SCORE_LOOP
-
-                case (SCORE_SCATTER)
-                  score = (material_xs % total - material_xs % absorption) * flux
-                case (SCORE_ABSORPTION)
-                  score = material_xs % absorption * flux
-                case (SCORE_FISSION)
-                  score = material_xs % fission * flux
-                case (SCORE_NU_FISSION)
-                  score = material_xs % nu_fission * flux
-                case (SCORE_KAPPA_FISSION)
-                  score = material_xs % kappa_fission * flux
-                case (SCORE_EVENTS)
-                  score = ONE
-                case (SCORE_DELAY_NU_FISSION)
-                  score = material_xs % delay_nu_fission * flux
-                case default
-                  call fatal_error("Invalid score type on tally " &
-                       &// to_str(t % id) // ".")
-                end select
-              end if
-
-              ! Add score to tally
-!$omp atomic
-              t % results(score_index, filter_index) % value = &
-                   t % results(score_index, filter_index) % value + score
-
-            end do SCORE_LOOP
-=======
             call score_general(p, t, (b-1)*t % n_score_bins, filter_index, &
                  i_nuclide, atom_density, flux)
->>>>>>> 3edc2389
 
           end do NUCLIDE_BIN_LOOP
         end if
