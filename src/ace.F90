module ace

  use ace_header, only: Nuclide, Reaction, SAlphaBeta, XsListing
  use constants
  use distribution_univariate, only: Uniform, Equiprobable, Tabular
  use endf, only: is_fission, is_disappearance
  use energy_distribution, only: TabularEquiprobable, LevelInelastic, &
       ContinuousTabular, MaxwellEnergy, Evaporation, WattEnergy, NBodyPhaseSpace
  use error, only: fatal_error, warning
  use fission, only: nu_total
  use global
<<<<<<< HEAD
  use list_header,      only: ListInt
  use material_header,  only: Material
  use multipole,        only: multipole_read
  use multipole_header, only: max_L, max_poles, max_poly
  use output,           only: write_message
  use set_header,       only: SetChar
  use string,           only: to_str, to_lower
=======
  use list_header, only: ListInt
  use material_header, only: Material
  use output, only: write_message
  use set_header, only: SetChar
  use secondary_header, only: AngleEnergy
  use secondary_correlated, only: CorrelatedAngleEnergy
  use secondary_kalbach, only: KalbachMann
  use secondary_uncorrelated, only: UncorrelatedAngleEnergy
  use string, only: to_str, to_lower
>>>>>>> 237080ce

  implicit none

  integer                   :: JXS(32)   ! Pointers into ACE XSS tables
  integer                   :: NXS(16)   ! Descriptors for ACE XSS tables
  real(8), allocatable      :: XSS(:)    ! Cross section data
  integer                   :: XSS_index ! Current index in XSS data

  private :: JXS
  private :: NXS
  private :: XSS

contains

!===============================================================================
! READ_XS reads all the cross sections for the problem and stores them in
! nuclides and sab_tables arrays
!===============================================================================

  subroutine read_xs()

    integer :: i            ! index in materials array
    integer :: j            ! index over nuclides in material
    integer :: k            ! index over S(a,b) tables in material
    integer :: n            ! index over resonant scatterers
    integer :: i_listing    ! index in xs_listings array
    integer :: i_nuclide    ! index in nuclides
    integer :: i_sab        ! index in sab_tables
    integer :: m            ! position for sorting
    integer :: temp_nuclide ! temporary value for sorting
    integer :: temp_table   ! temporary value for sorting
    character(12)  :: name  ! name of isotope, e.g. 92235.03c
    character(12)  :: alias ! alias of nuclide, e.g. U-235.03c
    type(Material),   pointer :: mat
    type(Nuclide),    pointer :: nuc
    type(SAlphaBeta), pointer :: sab
    type(SetChar) :: already_read

    ! allocate arrays for ACE table storage and cross section cache
    allocate(nuclides(n_nuclides_total))
    allocate(sab_tables(n_sab_tables))
!$omp parallel
    allocate(micro_xs(n_nuclides_total))
!$omp end parallel

    ! ==========================================================================
    ! READ ALL ACE CROSS SECTION TABLES

    ! Loop over all files
    MATERIAL_LOOP: do i = 1, n_materials
      mat => materials(i)

      NUCLIDE_LOOP: do j = 1, mat % n_nuclides
        name = mat % names(j)

        if (.not. already_read % contains(name)) then
          i_listing = xs_listing_dict % get_key(to_lower(name))
          i_nuclide = nuclide_dict % get_key(to_lower(name))
          name  = xs_listings(i_listing) % name
          alias = xs_listings(i_listing) % alias

          ! Keep track of what listing is associated with this nuclide
          nuc => nuclides(i_nuclide)
          nuc % listing = i_listing

          ! Read the ACE table into the appropriate entry on the nuclides
          ! array
          call read_ace_table(i_nuclide, i_listing)

          ! 0K resonant scatterer information, if treating resonance scattering
          if (treat_res_scat) then
            do n = 1, n_res_scatterers_total
              if (name == nuclides_0K(n) % name) then
                nuclides(i_nuclide) % resonant = .true.
                nuclides(i_nuclide) % name_0K = nuclides_0K(n) % name_0K
                nuclides(i_nuclide) % name_0K = trim(nuclides(i_nuclide) % &
                     & name_0K)
                nuclides(i_nuclide) % scheme = nuclides_0K(n) % scheme
                nuclides(i_nuclide) % scheme = trim(nuclides(i_nuclide) % &
                     & scheme)
                nuclides(i_nuclide) % E_min = nuclides_0K(n) % E_min
                nuclides(i_nuclide) % E_max = nuclides_0K(n) % E_max
                if (.not. already_read % contains(nuclides(i_nuclide) % &
                     & name_0K)) then
                  i_listing = xs_listing_dict % get_key(nuclides(i_nuclide) % &
                       & name_0K)
                  call read_ace_table(i_nuclide, i_listing)
                end if
                exit
              end if
            end do
          end if

          ! Read multipole file into the appropriate entry on the nuclides array
          call read_multipole_data(i_nuclide)

          ! Add name and alias to dictionary
          call already_read % add(name)
          call already_read % add(alias)
        end if
      end do NUCLIDE_LOOP

      SAB_LOOP: do k = 1, mat % n_sab
        ! Get name of S(a,b) table
        name = mat % sab_names(k)

        if (.not. already_read % contains(name)) then
          i_listing = xs_listing_dict % get_key(to_lower(name))
          i_sab  = sab_dict % get_key(to_lower(name))

          ! Read the ACE table into the appropriate entry on the sab_tables
          ! array
          call read_ace_table(i_sab, i_listing)

          ! Add name to dictionary
          call already_read % add(name)
        end if
      end do SAB_LOOP
    end do MATERIAL_LOOP

    ! ==========================================================================
    ! ASSIGN S(A,B) TABLES TO SPECIFIC NUCLIDES WITHIN MATERIALS

    MATERIAL_LOOP2: do i = 1, n_materials
      ! Get pointer to material
      mat => materials(i)

      ASSIGN_SAB: do k = 1, mat % n_sab
        ! In order to know which nuclide the S(a,b) table applies to, we need to
        ! search through the list of nuclides for one which has a matching zaid
        sab => sab_tables(mat % i_sab_tables(k))

        ! Loop through nuclides and find match
        FIND_NUCLIDE: do j = 1, mat % n_nuclides
          if (any(sab % zaid == nuclides(mat % nuclide(j)) % zaid)) then
            mat % i_sab_nuclides(k) = j
            exit FIND_NUCLIDE
          end if
        end do FIND_NUCLIDE

        ! Check to make sure S(a,b) table matched a nuclide
        if (mat % i_sab_nuclides(k) == NONE) then
          call fatal_error("S(a,b) table " // trim(mat % sab_names(k)) &
               &// " did not match any nuclide on material " &
               &// trim(to_str(mat % id)))
        end if
      end do ASSIGN_SAB

      ! If there are multiple S(a,b) tables, we need to make sure that the
      ! entries in i_sab_nuclides are sorted or else they won't be applied
      ! correctly in the cross_section module. The algorithm here is a simple
      ! insertion sort -- don't need anything fancy!

      if (mat % n_sab > 1) then
        SORT_SAB: do k = 2, mat % n_sab
          ! Save value to move
          m = k
          temp_nuclide = mat % i_sab_nuclides(k)
          temp_table   = mat % i_sab_tables(k)

          MOVE_OVER: do
            ! Check if insertion value is greater than (m-1)th value
            if (temp_nuclide >= mat % i_sab_nuclides(m-1)) exit

            ! Move values over until hitting one that's not larger
            mat % i_sab_nuclides(m) = mat % i_sab_nuclides(m-1)
            mat % i_sab_tables(m)   = mat % i_sab_tables(m-1)
            m = m - 1

            ! Exit if we've reached the beginning of the list
            if (m == 1) exit
          end do MOVE_OVER

          ! Put the original value into its new position
          mat % i_sab_nuclides(m) = temp_nuclide
          mat % i_sab_tables(m)   = temp_table
        end do SORT_SAB
      end if

      ! Deallocate temporary arrays for names of nuclides and S(a,b) tables
      if (allocated(mat % names)) deallocate(mat % names)

    end do MATERIAL_LOOP2

    ! Avoid some valgrind leak errors
    call already_read % clear()

    ! Loop around material
    MATERIAL_LOOP3: do i = 1, n_materials

      ! Get material
      mat => materials(i)

      ! Loop around nuclides in material
      NUCLIDE_LOOP2: do j = 1, mat % n_nuclides

        ! Check for fission in nuclide
        if (nuclides(mat % nuclide(j)) % fissionable) then
          mat % fissionable = .true.
          exit NUCLIDE_LOOP2
        end if

      end do NUCLIDE_LOOP2

    end do MATERIAL_LOOP3

    ! Show which nuclide results in lowest energy for neutron transport
    do i = 1, n_nuclides_total
      if (nuclides(i)%energy(nuclides(i)%n_grid) == energy_max_neutron) then
        call write_message("Maximum neutron transport energy: " // &
             trim(to_str(energy_max_neutron)) // " MeV for " // &
             trim(adjustl(nuclides(i)%name)), 6)
        exit
      end if
    end do

  end subroutine read_xs

!===============================================================================
! READ_ACE_TABLE reads a single cross section table in either ASCII or binary
! format. This routine reads the header data for each table and then calls
! appropriate subroutines to parse the actual data.
!===============================================================================

  subroutine read_ace_table(i_table, i_listing)
    integer, intent(in) :: i_table   ! index in nuclides/sab_tables
    integer, intent(in) :: i_listing ! index in xs_listings

    integer       :: i             ! loop index for XSS records
    integer       :: j, j1, j2     ! indices in XSS
    integer       :: record_length ! Fortran record length
    integer       :: location      ! location of ACE table
    integer       :: entries       ! number of entries on each record
    integer       :: length        ! length of ACE table
    integer       :: unit_ace      ! file unit
    integer       :: zaids(16)     ! list of ZAIDs (only used for S(a,b))
    integer       :: filetype      ! filetype (ASCII or BINARY)
    real(8)       :: kT            ! temperature of table
    real(8)       :: awrs(16)      ! list of atomic weight ratios (not used)
    real(8)       :: awr           ! atomic weight ratio for table
    logical       :: file_exists   ! does ACE library exist?
    logical       :: data_0K       ! are we reading 0K data?
    character(7)  :: readable      ! is ACE library readable?
    character(10) :: name          ! name of ACE table
    character(10) :: date_         ! date ACE library was processed
    character(10) :: mat           ! material identifier
    character(70) :: comment       ! comment for ACE table
    character(MAX_FILE_LEN) :: filename ! path to ACE cross section library
    type(Nuclide),   pointer :: nuc
    type(SAlphaBeta), pointer :: sab
    type(XsListing), pointer :: listing

    ! determine path, record length, and location of table
    listing => xs_listings(i_listing)
    filename      = listing % path
    record_length = listing % recl
    location      = listing % location
    entries       = listing % entries
    filetype      = listing % filetype

    ! Check if ACE library exists and is readable
    inquire(FILE=filename, EXIST=file_exists, READ=readable)
    if (.not. file_exists) then
      call fatal_error("ACE library '" // trim(filename) // "' does not exist!")
    elseif (readable(1:3) == 'NO') then
      call fatal_error("ACE library '" // trim(filename) // "' is not readable!&
           & Change file permissions with chmod command.")
    end if

    ! display message
    call write_message("Loading ACE cross section table: " // listing % name, 6)

    if (filetype == ASCII) then
      ! =======================================================================
      ! READ ACE TABLE IN ASCII FORMAT

      ! Find location of table
      open(NEWUNIT=unit_ace, FILE=filename, STATUS='old', ACTION='read')
      rewind(UNIT=unit_ace)
      do i = 1, location - 1
        read(UNIT=unit_ace, FMT=*)
      end do

      ! Read first line of header
      read(UNIT=unit_ace, FMT='(A10,2G12.0,1X,A10)') name, awr, kT, date_

      ! Check that correct xs was found -- if cross_sections.xml is broken, the
      ! location of the table may be wrong
      if(adjustl(name) /= adjustl(listing % name)) then
        call fatal_error("XS listing entry " // trim(listing % name) // " did &
             &not match ACE data, " // trim(name) // " found instead.")
      end if

      ! Read more header and NXS and JXS
      read(UNIT=unit_ace, FMT=100) comment, mat, &
           (zaids(i), awrs(i), i=1,16), NXS, JXS
100   format(A70,A10/4(I7,F11.0)/4(I7,F11.0)/4(I7,F11.0)/4(I7,F11.0)/&
           ,8I9/8I9/8I9/8I9/8I9/8I9)

      ! determine table length
      length = NXS(1)
      allocate(XSS(length))

      ! Read XSS array
      read(UNIT=unit_ace, FMT='(4G20.0)') XSS

      ! Close ACE file
      close(UNIT=unit_ace)

    elseif (filetype == BINARY) then
      ! =======================================================================
      ! READ ACE TABLE IN BINARY FORMAT

      ! Open ACE file
      open(NEWUNIT=unit_ace, FILE=filename, STATUS='old', ACTION='read', &
           ACCESS='direct', RECL=record_length)

      ! Read all header information
      read(UNIT=unit_ace, REC=location) name, awr, kT, date_, &
           comment, mat, (zaids(i), awrs(i), i=1,16), NXS, JXS

      ! determine table length
      length = NXS(1)
      allocate(XSS(length))

      ! Read remaining records with XSS
      do i = 1, (length + entries - 1)/entries
        j1 = 1 + (i-1)*entries
        j2 = min(length, j1 + entries - 1)
        read(UNIT=UNIT_ACE, REC=location + i) (XSS(j), j=j1,j2)
      end do

      ! Close ACE file
      close(UNIT=unit_ace)
    end if

    ! ==========================================================================
    ! PARSE DATA BASED ON NXS, JXS, AND XSS ARRAYS

    select case(listing % type)
    case (ACE_NEUTRON)

      ! only read in a resonant scatterers info once
      nuc => nuclides(i_table)
      data_0K = .false.
      if (trim(adjustl(name)) == nuc % name_0K) then
        data_0K = .true.
      else
        nuc % name = name
        nuc % awr  = awr
        nuc % kT   = kT
        nuc % zaid = NXS(2)
      end if

      ! read all blocks
      call read_esz(nuc, data_0K)

      ! don't read unnecessary 0K data for resonant scatterers
      if (data_0K) then
        continue
      else
        call read_nu_data(nuc)
        call read_reactions(nuc)
        call read_energy_dist(nuc)
        call read_angular_dist(nuc)
        call read_unr_res(nuc)
      end if

      ! for fissionable nuclides, precalculate microscopic nu-fission cross
      ! sections so that we don't need to call the nu_total function during
      ! cross section lookups (except if we're dealing w/ 0K data for resonant
      ! scatterers)

      if (nuc % fissionable .and. .not. data_0K) then
        call generate_nu_fission(nuc)
      end if

    case (ACE_THERMAL)
      sab => sab_tables(i_table)
      sab % name = name
      sab % awr  = awr
      sab % kT   = kT
      ! Find sab % n_zaid
      do i = 1, 16
        if (zaids(i) == 0) then
          sab % n_zaid = i - 1
          exit
        end if
      end do
      allocate(sab % zaid(sab % n_zaid))
      sab % zaid = zaids(1: sab % n_zaid)

      call read_thermal_data(sab)
    end select

    deallocate(XSS)

  end subroutine read_ace_table

!===============================================================================
! READ_MULTIPOLE_DATA checks for the existence of a multipole library in the
! directory and loads it using multipole_read
!===============================================================================

  subroutine read_multipole_data(i_table)

    integer, intent(in) :: i_table   ! index in nuclides/sab_tables

    logical       :: file_exists   ! does multipole library exist?
    character(7)  :: readable      ! is multipole library readable?
    character(6)  :: zaid_string   ! String of the ZAID
    character(9)  :: filename      ! path to multipole cross section library
    type(Nuclide),   pointer :: nuc => null()

    ! For the time being, and I know this is a bit hacky, we just assume
    ! that the file will be zaid.h5.
    associate (nuc => nuclides(i_table))

      write(zaid_string,'(I6.6)') nuc % zaid
      filename = zaid_string // ".h5"

      ! Check if Multipole library exists and is readable
      inquire(FILE=filename, EXIST=file_exists, READ=readable)
      if (.not. file_exists) then
        nuc % mp_present = .false.
        return
      elseif (readable(1:3) == 'NO') then
        call fatal_error("Multipole library '" // trim(filename) // "' is not readable! &
             &Change file permissions with chmod command.")
      end if

      ! display message
      call write_message("Loading Multipole XS table: " // filename, 6)

      allocate(nuc % multipole)

      ! Call the read routine
      call multipole_read(filename, nuc % multipole, i_table)
      nuc % mp_present = .true.

      ! Update the maximum number of poles, l indices, and polynomial order
      if (nuc % multipole % max_w > max_poles) then
        max_poles = nuc % multipole % max_w
      end if

      if (nuc % multipole % num_l > max_L) then
        max_L = nuc % multipole % num_l
      end if

      if (nuc % multipole % fit_order + 1 > max_poly) then
        max_poly = nuc % multipole % fit_order + 1
      end if

      ! Recreate nu-fission tables
      if (nuc % fissionable) then
        call generate_nu_fission(nuc)
      end if

    end associate

  end subroutine read_multipole_data

!===============================================================================
! READ_ESZ - reads through the ESZ block. This block contains the energy grid,
! total xs, absorption xs, elastic scattering xs, and heating numbers.
!===============================================================================

  subroutine read_esz(nuc, data_0K)
    type(Nuclide), intent(inout) :: nuc
    logical, intent(in) :: data_0K ! are we reading 0K data?

    integer :: NE ! number of energy points for total and elastic cross sections
    integer :: i  ! index in 0K elastic xs array for this nuclide

    real(8) :: xs_cdf_sum = ZERO ! xs cdf value

    ! determine number of energy points
    NE = NXS(3)

    ! allocate storage for energy grid and cross section arrays

    ! read in 0K data if we've already read in non-0K data
    if (data_0K) then
      nuc % n_grid_0K = NE
      allocate(nuc % energy_0K(NE))
      allocate(nuc % elastic_0K(NE))
      allocate(nuc % xs_cdf(NE))
      nuc % elastic_0K = ZERO
      nuc % xs_cdf = ZERO
      XSS_index = 1
      nuc % energy_0K = get_real(NE)

      ! Skip total and absorption
      XSS_index = XSS_index + 2*NE

      ! Continue reading elastic scattering and heating
      nuc % elastic_0K = get_real(NE)

      do i = 1, nuc % n_grid_0K - 1

        ! Negative cross sections result in a CDF that is not monotonically
        ! increasing. Set all negative xs values to ZERO.
        if (nuc % elastic_0K(i) < ZERO) nuc % elastic_0K(i) = ZERO

        ! build xs cdf
        xs_cdf_sum = xs_cdf_sum &
             + (sqrt(nuc % energy_0K(i)) * nuc % elastic_0K(i) &
             + sqrt(nuc % energy_0K(i+1)) * nuc % elastic_0K(i+1)) / TWO &
             * (nuc % energy_0K(i+1) - nuc % energy_0K(i))
        nuc % xs_cdf(i) = xs_cdf_sum
      end do

    else ! read in non-0K data
      nuc % n_grid = NE
      allocate(nuc % energy(NE))
      allocate(nuc % total(NE))
      allocate(nuc % elastic(NE))
      allocate(nuc % fission(NE))
      allocate(nuc % nu_fission(NE))
      allocate(nuc % absorption(NE))

      ! initialize cross sections
      nuc % total      = ZERO
      nuc % elastic    = ZERO
      nuc % fission    = ZERO
      nuc % nu_fission = ZERO
      nuc % absorption = ZERO

      ! Read data from XSS -- only the energy grid, elastic scattering and heating
      ! cross section values are actually read from here. The total and absorption
      ! cross sections are reconstructed from the partial reaction data.

      XSS_index = 1
      nuc % energy = get_real(NE)

      ! Skip total and absorption
      XSS_index = XSS_index + 2*NE

      ! Continue reading elastic scattering and heating
      nuc % elastic = get_real(NE)

      ! Determine if minimum/maximum energy for this nuclide is greater/less
      ! than the previous
      energy_min_neutron = max(energy_min_neutron, nuc%energy(1))
      energy_max_neutron = min(energy_max_neutron, nuc%energy(NE))
    end if

  end subroutine read_esz

!===============================================================================
! READ_NU_DATA reads data given on the number of neutrons emitted from fission
! as a function of the incoming energy of a neutron. This data may be broken
! down into prompt and delayed neutrons emitted as well.
!===============================================================================

  subroutine read_nu_data(nuc)
    type(Nuclide), intent(inout) :: nuc

    integer :: i      ! loop index
    integer :: JXS2   ! location for fission nu data
    integer :: JXS24  ! location for delayed neutron data
    integer :: KNU    ! location for nu data
    integer :: LNU    ! type of nu data (polynomial or tabular)
    integer :: NC     ! number of polynomial coefficients
    integer :: NR     ! number of interpolation regions
    integer :: NE     ! number of energies
    integer :: NPCR   ! number of delayed neutron precursor groups
    integer :: LED    ! location of energy distribution locators
    integer :: LDIS   ! location of all energy distributions
    integer :: LOCC   ! location of energy distributions for given MT
    integer :: LAW
    integer :: IDAT
    integer :: lc     ! locator
    integer :: length ! length of data to allocate

    JXS2  = JXS(2)
    JXS24 = JXS(24)

    if (JXS2 == 0) then
      ! =======================================================================
      ! NO PROMPT/TOTAL NU DATA
      nuc % nu_t_type = NU_NONE
      nuc % nu_p_type = NU_NONE

    elseif (XSS(JXS2) > 0) then
      ! =======================================================================
      ! PROMPT OR TOTAL NU DATA
      KNU = JXS2
      LNU = int(XSS(KNU))
      if (LNU == 1) then
        ! Polynomial data
        nuc % nu_t_type = NU_POLYNOMIAL
        nuc % nu_p_type = NU_NONE

        ! allocate determine how many coefficients for polynomial
        NC = int(XSS(KNU+1))
        length = NC + 1
      elseif (LNU == 2) then
        ! Tabular data
        nuc % nu_t_type = NU_TABULAR
        nuc % nu_p_type = NU_NONE

        ! determine number of interpolation regions and number of energies
        NR = int(XSS(KNU+1))
        NE = int(XSS(KNU+2+2*NR))
        length = 2 + 2*NR + 2*NE
      end if

      ! allocate space for nu data storage
      allocate(nuc % nu_t_data(length))

      ! read data -- for polynomial, this is the number of coefficients and the
      ! coefficients themselves, and for tabular, this is interpolation data
      ! and tabular E/nu
      XSS_index = KNU + 1
      nuc % nu_t_data = get_real(length)

    elseif (XSS(JXS2) < 0) then
      ! =======================================================================
      ! PROMPT AND TOTAL NU DATA -- read prompt data first
      KNU = JXS2 + 1
      LNU = int(XSS(KNU))
      if (LNU == 1) then
        ! Polynomial data
        nuc % nu_p_type = NU_POLYNOMIAL

        ! allocate determine how many coefficients for polynomial
        NC = int(XSS(KNU+1))
        length = NC + 1
      elseif (LNU == 2) then
        ! Tabular data
        nuc % nu_p_type = NU_TABULAR

        ! determine number of interpolation regions and number of energies
        NR = int(XSS(KNU+1))
        NE = int(XSS(KNU+2+2*NR))
        length = 2 + 2*NR + 2*NE
      end if

      ! allocate space for nu data storage
      allocate(nuc % nu_p_data(length))

      ! read data
      XSS_index = KNU + 1
      nuc % nu_p_data = get_real(length)

      ! Now read total nu data
      KNU = JXS2 + int(abs(XSS(JXS2))) + 1
      LNU = int(XSS(KNU))
      if (LNU == 1) then
        ! Polynomial data
        nuc % nu_t_type = NU_POLYNOMIAL

        ! allocate determine how many coefficients for polynomial
        NC = int(XSS(KNU+1))
        length = NC + 1
      elseif (LNU == 2) then
        ! Tabular data
        nuc % nu_t_type = NU_TABULAR

        ! determine number of interpolation regions and number of energies
        NR = int(XSS(KNU+1))
        NE = int(XSS(KNU+2+2*NR))
        length = 2 + 2*NR + 2*NE
      end if

      ! allocate space for nu data storage
      allocate(nuc % nu_t_data(length))

      ! read data
      XSS_index = KNU + 1
      nuc % nu_t_data = get_real(length)
    end if

    if (JXS24 > 0) then
      ! =======================================================================
      ! DELAYED NU DATA

      nuc % nu_d_type = NU_TABULAR
      KNU = JXS24

      ! determine size of tabular delayed nu data
      NR = int(XSS(KNU+1))
      NE = int(XSS(KNU+2+2*NR))
      length = 2 + 2*NR + 2*NE

      ! allocate space for delayed nu data
      allocate(nuc % nu_d_data(length))

      ! read delayed nu data
      XSS_index = KNU + 1
      nuc % nu_d_data = get_real(length)

      ! =======================================================================
      ! DELAYED NEUTRON ENERGY DISTRIBUTION

      ! Allocate space for secondary energy distribution
      NPCR = NXS(8)

      ! Check to make sure nuclide does not have more than the maximum number
      ! of delayed groups
      if (NPCR > MAX_DELAYED_GROUPS) then
        call fatal_error("Encountered nuclide with " // trim(to_str(NPCR)) &
             // " delayed groups while the maximum number of delayed groups &
             &set in constants.F90 is " // trim(to_str(MAX_DELAYED_GROUPS)))
      end if

      nuc % n_precursor = NPCR
      allocate(nuc % nu_d_edist(NPCR))

      LED  = JXS(26)
      LDIS = JXS(27)

      ! Loop over all delayed neutron precursor groups
      do i = 1, NPCR
        ! find location of energy distribution data
        LOCC = nint(XSS(LED + i - 1))

        ! Determine law and location of data
        LAW = nint(XSS(LDIS + LOCC))
        IDAT = nint(XSS(LDIS + LOCC + 1))

        ! read energy distribution data
        call get_energy_dist(nuc%nu_d_edist(i)%obj, LAW, LDIS, IDAT, &
             ZERO, ZERO)
      end do

      ! =======================================================================
      ! DELAYED NEUTRON PRECUSOR YIELDS AND CONSTANTS

      ! determine length of all precursor constants/yields/interp data
      length = 0
      lc = JXS(25)
      do i = 1, NPCR
        NR = int(XSS(lc + length + 1))
        NE = int(XSS(lc + length + 2 + 2*NR))
        length = length + 3 + 2*NR + 2*NE
      end do

      ! allocate space for precusor data
      allocate(nuc % nu_d_precursor_data(length))

      ! read delayed neutron precursor data
      XSS_index = lc
      nuc % nu_d_precursor_data = get_real(length)

    else
      nuc % nu_d_type = NU_NONE
      nuc % n_precursor = 0
    end if

  end subroutine read_nu_data

!===============================================================================
! READ_REACTIONS - Get the list of reaction MTs for this cross-section
! table. The MT values are somewhat arbitrary. Also read in Q-values, neutron
! multiplicities, and cross-sections.
!===============================================================================

  subroutine read_reactions(nuc)
    type(Nuclide), intent(inout) :: nuc

    integer :: i         ! loop indices
    integer :: i_fission ! index in nuc % index_fission
    integer :: LMT       ! index of MT list in XSS
    integer :: NMT       ! Number of reactions
    integer :: JXS4      ! index of Q values in XSS
    integer :: JXS5      ! index of neutron multiplicities in XSS
    integer :: JXS7      ! index of reactions cross-sections in XSS
    integer :: LXS       ! location of cross-section locators
    integer :: LOCA      ! location of cross-section for given MT
    integer :: IE        ! reaction's starting index on energy grid
    integer :: NE        ! number of energies
    integer :: NR        ! number of interpolation regions
    type(ListInt) :: MTs

    LMT  = JXS(3)
    JXS4 = JXS(4)
    JXS5 = JXS(5)
    LXS  = JXS(6)
    JXS7 = JXS(7)
    NMT  = NXS(4)

    ! allocate array of reactions. Add one since we need to include an elastic
    ! scattering channel
    nuc % n_reaction = NMT + 1
    allocate(nuc % reactions(NMT+1))

    ! Store elastic scattering cross-section on reaction one -- note that the
    ! sigma array is not allocated or stored for elastic scattering since it is
    ! already stored in nuc % elastic
    associate (rxn => nuc % reactions(1))
      rxn%MT            = 2
      rxn%Q_value       = ZERO
      rxn%multiplicity  = 1
      rxn%threshold     = 1
      rxn%scatter_in_cm = .true.
      allocate(rxn%secondary%distribution(1))
      allocate(UncorrelatedAngleEnergy :: rxn%secondary%distribution(1)%obj)
    end associate

    ! Add contribution of elastic scattering to total cross section
    nuc % total = nuc % total + nuc % elastic

    ! By default, set nuclide to not fissionable and then change if fission
    ! reactions are encountered
    nuc % fissionable = .false.
    nuc % has_partial_fission = .false.
    nuc % n_fission = 0
    i_fission = 0

    do i = 1, NMT
      associate (rxn => nuc % reactions(i+1))
        ! read MT number, Q-value, and neutrons produced
        rxn % MT            = int(XSS(LMT + i - 1))
        rxn % Q_value       = XSS(JXS4 + i - 1)
        rxn % multiplicity  = abs(nint(XSS(JXS5 + i - 1)))
        rxn % scatter_in_cm = (nint(XSS(JXS5 + i - 1)) < 0)

        ! Read energy-dependent multiplicities
        if (rxn % multiplicity > 100) then
          ! Set flag and allocate space for Tab1 to store yield
          rxn % multiplicity_with_E = .true.
          allocate(rxn % multiplicity_E)

          XSS_index = JXS(11) + rxn % multiplicity - 101
          NR = nint(XSS(XSS_index))
          rxn % multiplicity_E % n_regions = NR

          ! allocate space for ENDF interpolation parameters
          if (NR > 0) then
            allocate(rxn % multiplicity_E % nbt(NR))
            allocate(rxn % multiplicity_E % int(NR))
          end if

          ! read ENDF interpolation parameters
          XSS_index = XSS_index + 1
          if (NR > 0) then
            rxn % multiplicity_E % nbt = get_int(NR)
            rxn % multiplicity_E % int = get_int(NR)
          end if

          ! allocate space for yield data
          XSS_index = XSS_index + 2*NR
          NE = nint(XSS(XSS_index))
          rxn % multiplicity_E % n_pairs = NE
          allocate(rxn % multiplicity_E % x(NE))
          allocate(rxn % multiplicity_E % y(NE))

          ! read yield data
          XSS_index = XSS_index + 1
          rxn % multiplicity_E % x = get_real(NE)
          rxn % multiplicity_E % y = get_real(NE)
        end if

        ! read starting energy index
        LOCA = int(XSS(LXS + i - 1))
        IE   = int(XSS(JXS7 + LOCA - 1))
        rxn % threshold = IE

        ! read number of energies cross section values
        NE = int(XSS(JXS7 + LOCA))
        allocate(rxn % sigma(NE))
        XSS_index = JXS7 + LOCA + 1
        rxn % sigma = get_real(NE)
      end associate
    end do

    ! Create set of MT values
    do i = 1, size(nuc % reactions)
      call MTs % append(nuc % reactions(i) % MT)
      call nuc%reaction_index%add_key(nuc%reactions(i)%MT, i)
    end do

    ! Create total, absorption, and fission cross sections
    do i = 2, size(nuc % reactions)
      associate (rxn => nuc % reactions(i))
        IE = rxn % threshold
        NE = size(rxn % sigma)

        ! Skip total inelastic level scattering, gas production cross sections
        ! (MT=200+), etc.
        if (rxn % MT == N_LEVEL) cycle
        if (rxn % MT > N_5N2P .and. rxn % MT < N_P0) cycle

        ! Skip level cross sections if total is available
        if (rxn % MT >= N_P0 .and. rxn % MT <= N_PC .and. MTs % contains(N_P)) cycle
        if (rxn % MT >= N_D0 .and. rxn % MT <= N_DC .and. MTs % contains(N_D)) cycle
        if (rxn % MT >= N_T0 .and. rxn % MT <= N_TC .and. MTs % contains(N_T)) cycle
        if (rxn % MT >= N_3HE0 .and. rxn % MT <= N_3HEC .and. MTs % contains(N_3HE)) cycle
        if (rxn % MT >= N_A0 .and. rxn % MT <= N_AC .and. MTs % contains(N_A)) cycle
        if (rxn % MT >= N_2N0 .and. rxn % MT <= N_2NC .and. MTs % contains(N_2N)) cycle

        ! Add contribution to total cross section
        nuc % total(IE:IE+NE-1) = nuc % total(IE:IE+NE-1) + rxn % sigma

        ! Add contribution to absorption cross section
        if (is_disappearance(rxn % MT)) then
          nuc % absorption(IE:IE+NE-1) = nuc % absorption(IE:IE+NE-1) + rxn % sigma
        end if

        ! Information about fission reactions
        if (rxn % MT == N_FISSION) then
          allocate(nuc % index_fission(1))
        elseif (rxn % MT == N_F) then
          allocate(nuc % index_fission(PARTIAL_FISSION_MAX))
          nuc % has_partial_fission = .true.
        end if

        ! Add contribution to fission cross section
        if (is_fission(rxn % MT)) then
          nuc % fissionable = .true.
          nuc % fission(IE:IE+NE-1) = nuc % fission(IE:IE+NE-1) + rxn % sigma

          ! Also need to add fission cross sections to absorption
          nuc % absorption(IE:IE+NE-1) = nuc % absorption(IE:IE+NE-1) + rxn % sigma

          ! If total fission reaction is present, there's no need to store the
          ! reaction cross-section since it was copied to nuc % fission
          if (rxn % MT == N_FISSION) deallocate(rxn % sigma)

          ! Keep track of this reaction for easy searching later
          i_fission = i_fission + 1
          nuc % index_fission(i_fission) = i
          nuc % n_fission = nuc % n_fission + 1
        end if
      end associate
    end do

    ! Clear MTs set
    call MTs % clear()

  end subroutine read_reactions

!===============================================================================
! READ_ANGULAR_DIST parses the angular distribution for each reaction with
! secondary neutrons
!===============================================================================

  subroutine read_angular_dist(nuc)
    type(Nuclide), intent(inout) :: nuc

    integer :: LOCB   ! location of angular distribution for given MT
    integer :: NE     ! number of incoming energies
    integer :: NP     ! number of points for cosine distribution
    integer :: i      ! index in reactions array
    integer :: j      ! index over incoming energies
    integer :: k      ! index over energy distributions
    integer :: interp
    integer, allocatable :: LC(:) ! locator

    ! loop over all reactions with secondary neutrons -- NXS(5) does not include
    ! elastic scattering
    do i = 1, NXS(5) + 1
      associate (rxn => nuc%reactions(i))
        ! find location of angular distribution
        LOCB = int(XSS(JXS(8) + i - 1))

        ! Angular distribution given as part of a correlated angle-energy distribution
        if (LOCB == -1) cycle

        ! No angular distribution data are given for this reaction, isotropic
        ! scattering is assumed (in CM if TY < 0 and in LAB if TY > 0)
        if (LOCB == 0) cycle

        ! Loop over each separate energy distribution. Even though there is only
        ! "one" angular distribution, it is repeated as many times as there are
        ! energy distributions for this reaction since the
        ! UncorrelatedAngleEnergy type holds one angle and energy distribution.
        do k = 1, size(rxn%secondary%distribution)
          select type (aedist => rxn%secondary%distribution(k)%obj)
          type is (UncorrelatedAngleEnergy)
            ! allocate space for incoming energies and locations
            NE = int(XSS(JXS(9) + LOCB - 1))
            allocate(aedist%angle%energy(NE))
            allocate(aedist%angle%distribution(NE))
            allocate(LC(NE))

            ! read incoming energy grid and location of nucs
            XSS_index = JXS(9) + LOCB
            aedist%angle%energy(:) = get_real(NE)
            LC(:) = get_int(NE)

            ! determine dize of data block
            do j = 1, NE
              if (LC(j) == 0) then
                ! isotropic
                allocate(Uniform :: aedist%angle%distribution(j)%obj)
                select type (adist => aedist%angle%distribution(j)%obj)
                type is (Uniform)
                  adist%a = -ONE
                  adist%b = ONE
                end select

              elseif (LC(j) > 0) then
                ! 32 equiprobable bins
                allocate(Equiprobable :: aedist%angle%distribution(j)%obj)
                select type (adist => aedist%angle%distribution(j)%obj)
                type is (Equiprobable)
                  allocate(adist%x(33))
                end select

              elseif (LC(j) < 0) then
                ! tabular distribution
                allocate(Tabular :: aedist%angle%distribution(j)%obj)
              end if
            end do

            ! read angular distribution -- currently this does not actually parse the
            ! angular distribution tables for each incoming energy, that must be done
            ! on-the-fly
            do j = 1, NE
              XSS_index = JXS(9) + abs(LC(j)) - 1
              select type(adist => aedist%angle%distribution(j)%obj)
              type is (Equiprobable)
                adist%x(:) = get_real(33)
              type is (Tabular)
                ! determine interpolation and number of points
                interp = nint(XSS(XSS_index))
                NP = nint(XSS(XSS_index + 1))

                ! Get probability density data
                XSS_index = XSS_index + 2
                allocate(adist%x(NP), adist%p(NP), adist%c(NP))
                adist%x(:) = get_real(NP)
                adist%p(:) = get_real(NP)
                adist%c(:) = get_real(NP)
              end select
            end do
            deallocate(LC)

          end select
        end do
      end associate
    end do

  end subroutine read_angular_dist

!===============================================================================
! READ_ENERGY_DIST parses the secondary energy distribution for each reaction
! with seconary neutrons (except elastic scattering)
!===============================================================================

  subroutine read_energy_dist(nuc)
    type(Nuclide), intent(inout) :: nuc

    integer :: i     ! loop index
    integer :: n
    integer :: IDAT  ! locator for distribution data
    integer :: LNW   ! location of next energy law
    integer :: LAW   ! Type of energy law

    ! Loop over all reactions
    do i = 1, NXS(5)
      ! Determine how many energy distributions are present for this reaction
      LNW = nint(XSS(JXS(10) + i - 1))
      n = 0
      do while (LNW > 0)
        n = n + 1
        LNW = nint(XSS(JXS(11) + LNW - 1))
      end do

      ! Allocate space for distributions and probability of validity
      associate (secondary => nuc%reactions(i + 1)%secondary)
        allocate(secondary%applicability(n))
        allocate(secondary%distribution(n))

        LNW = nint(XSS(JXS(10) + i - 1))
        n = 0
        do while (LNW > 0)
          n = n + 1

          ! Determine energy law and location of data
          LAW  = nint(XSS(JXS(11) + LNW))
          IDAT = nint(XSS(JXS(11) + LNW + 1))

          ! Read probability of law validity
          call secondary%applicability(n)%from_ace(XSS, JXS(11) + LNW + 2)

          ! Read energy law data
          call get_energy_dist(secondary%distribution(n)%obj, LAW, &
               JXS(11), IDAT, nuc%awr, nuc%reactions(i + 1)%Q_value)

          ! <<<<<<<<<<<<<<<<<<<<<<<<<<<< REMOVE THIS <<<<<<<<<<<<<<<<<<<<<<<<<<<
          ! Before the secondary distribution refactor, when the angle/energy
          ! distribution was uncorrelated, no angle was actually sampled. With
          ! the refactor, an angle is always sampled for an uncorrelated
          ! distribution even when no angle distribution exists in the ACE file
          ! (isotropic is assumed). To preserve the RNG stream, we explicitly
          ! mark fission reactions so that we avoid the angle sampling.
          if (any(nuc%reactions(i + 1)%MT == &
               [N_FISSION, N_F, N_NF, N_2NF, N_3NF])) then
            select type (aedist => secondary%distribution(n)%obj)
            type is (UncorrelatedAngleEnergy)
              aedist%fission = .true.
            end select
          end if
          ! <<<<<<<<<<<<<<<<<<<<<<<<<<<< REMOVE THIS <<<<<<<<<<<<<<<<<<<<<<<<<<<

          ! Get locator for next distribution
          LNW = nint(XSS(JXS(11) + LNW - 1))
        end do
      end associate
    end do

  end subroutine read_energy_dist

!===============================================================================
! GET_ENERGY_DIST reads in data for a single law for an energy distribution and
! calls itself recursively if there are multiple energy distributions for a
! single reaction
!===============================================================================

  recursive subroutine get_energy_dist(aedist, law, LDIS, IDAT, awr, Q_value)
    class(AngleEnergy), allocatable, intent(inout) :: aedist
    integer, intent(in) :: law
    integer, intent(in) :: LDIS
    integer, intent(in) :: IDAT
    real(8), intent(in) :: awr
    real(8), intent(in) :: Q_value

    integer :: i, j
    integer :: NR     ! number of interpolation regions
    integer :: NE     ! number of incoming energies
    integer :: NP     ! number of outgoing energies/angles
    integer :: interp
    integer, allocatable :: L(:)  ! locations of distributions for each Ein
    integer, allocatable :: LC(:)  ! locations of distributions for each Ein

    XSS_index = LDIS + IDAT - 1

    if (law == 44) then
      allocate(KalbachMann :: aedist)
    elseif (law == 61) then
      allocate(CorrelatedAngleEnergy :: aedist)
    else
      allocate(UncorrelatedAngleEnergy :: aedist)
    end if

    select type (aedist)
    type is (UncorrelatedAngleEnergy)
      ! ========================================================================
      ! UNCORRELATED ENERGY DISTRIBUTIONS

      select case (law)
      case (1)
        allocate(TabularEquiprobable :: aedist%energy)
        select type (edist => aedist%energy)
        type is (TabularEquiprobable)
          NR = nint(XSS(XSS_index))
          NE = nint(XSS(XSS_index + 1 + 2*NR))
          if (NR > 0) then
            call fatal_error("Multiple interpolation regions not yet supported &
                 &for tabular equiprobable energy distributions.")
          end if
          edist%n_region = NR

          ! Read incoming energies for which outgoing energies are tabulated
          allocate(edist%energy_in(NE))
          XSS_index = XSS_index + 2 + 2*NR
          edist%energy_in(:) = get_real(NE)

          ! Read outgoing energy tables
          NP = nint(XSS(XSS_index))
          allocate(edist%energy_out(NP, NE))
          XSS_index = XSS_index + 1
          do i = 1, NE
            edist%energy_out(:, i) = get_real(NP)
          end do
        end select

      case (3)
        allocate(LevelInelastic :: aedist%energy)
        select type (edist => aedist%energy)
        type is (LevelInelastic)
          edist%threshold = XSS(XSS_index)
          edist%mass_ratio = XSS(XSS_index + 1)
        end select

      case (4)
        allocate(ContinuousTabular :: aedist%energy)
        select type (edist => aedist%energy)
        type is (ContinuousTabular)
          NR = nint(XSS(XSS_index))
          XSS_index = XSS_index + 1
          if (NR > 1) then
            call fatal_error("Multiple interpolation regions not yet supported &
                 &for continuous tabular energy distributions.")
          end if
          edist%n_region = NR

          ! Read breakpoints and interpolation parameters
          if (NR > 0) then
            allocate(edist%breakpoints(NR))
            allocate(edist%interpolation(NR))
            edist%breakpoints(:) = get_int(NR)
            edist%interpolation(:) = get_int(NR)
          end if

          ! Read incoming energies for which outgoing energies are tabulated and
          ! locators
          NE = nint(XSS(XSS_index))
          XSS_index = XSS_index + 1
          allocate(edist%energy_in(NE))
          allocate(L(NE))
          edist%energy_in(:) = get_real(NE)
          L(:) = get_int(NE)

          ! Read outgoing energy tables
          allocate(edist%energy_out(NE))
          do i = 1, NE
            ! Determine interpolation and number of discrete points
            XSS_index = LDIS + L(i) - 1
            interp = nint(XSS(XSS_index))
            edist%energy_out(i)%interpolation = mod(interp, 10)
            edist%energy_out(i)%n_discrete = (interp - &
                 edist%energy_out(i)%interpolation)/10

            ! check for discrete lines present
            if (edist%energy_out(i)%n_discrete > 0) then
              call fatal_error("Discrete lines in continuous tabular &
                   &distribution not yet supported")
            end if

            ! Determine number of points and allocate space
            NP = nint(XSS(XSS_index + 1))
            allocate(edist%energy_out(i)%e_out(NP))
            allocate(edist%energy_out(i)%p(NP))
            allocate(edist%energy_out(i)%c(NP))

            ! Read tabular PDF for outgoing energy
            XSS_index = XSS_index + 2
            edist%energy_out(i)%e_out(:) = get_real(NP)
            edist%energy_out(i)%p(:) = get_real(NP)
            edist%energy_out(i)%c(:) = get_real(NP)
          end do

          deallocate(L)
        end select

      case (7)
        allocate(MaxwellEnergy :: aedist%energy)
        select type (edist => aedist%energy)
        type is (MaxwellEnergy)
          call edist%theta%from_ace(XSS, XSS_index)
          edist%u = XSS(XSS_index + 2 + 2*edist%theta%n_regions + &
               2*edist%theta%n_pairs)
        end select

      case (9)
        allocate(Evaporation :: aedist%energy)
        select type(edist => aedist%energy)
        type is (Evaporation)
          call edist%theta%from_ace(XSS, XSS_index)
          edist%u = XSS(XSS_index + 2 + 2*edist%theta%n_regions + &
               2*edist%theta%n_pairs)
        end select

      case (11)
        allocate(WattEnergy :: aedist%energy)
        select type(edist => aedist%energy)
        type is (WattEnergy)
          call edist%a%from_ace(XSS, XSS_index)
          XSS_index = XSS_index + 2 + 2*edist%a%n_regions + 2*edist%a%n_pairs
          call edist%b%from_ace(XSS, XSS_index)
          XSS_index = XSS_index + 2 + 2*edist%b%n_regions + 2*edist%b%n_pairs
          edist%u = XSS(XSS_index)
        end select

      case (66)
        allocate(NBodyPhaseSpace :: aedist%energy)
        select type(edist => aedist%energy)
        type is (NBodyPhaseSpace)
          edist%n_bodies = int(XSS(XSS_index))
          edist%mass_ratio = XSS(XSS_index + 1)
          edist%A = awr
          edist%Q = Q_value
        end select

      end select

    type is (KalbachMann)
      ! ========================================================================
      ! CORRELATED KALBACH-MANN DISTRIBUTION

      NR = int(XSS(XSS_index))
      NE = int(XSS(XSS_index + 1 + 2*NR))
      if (NR > 0) then
        call fatal_error("Multiple interpolation regions not yet supported &
             &for Kalbach-Mann energy distributions.")
      end if
      aedist%n_region = NR

      ! Read incoming energies for which outgoing energies are tabulated and locators
      allocate(aedist%energy_in(NE))
      allocate(L(NE))
      XSS_index = XSS_index + 2 + 2*NR
      aedist%energy_in(:) = get_real(NE)
      L(:) = get_int(NE)

      ! Read outgoing energy tables
      allocate(aedist%table(NE))
      do i = 1, NE
        ! Determine interpolation and number of discrete points
        XSS_index = LDIS + L(i) - 1
        interp = nint(XSS(XSS_index))
        aedist%table(i)%interpolation = mod(interp, 10)
        aedist%table(i)%n_discrete = (interp - aedist%table(i)%interpolation)/10

        ! check for discrete lines present
        if (aedist%table(i)%n_discrete > 0) then
          call fatal_error("Discrete lines in Kalbach-Mann distribution not &
               &yet supported")
        end if

        ! Determine number of points and allocate space
        NP = nint(XSS(XSS_index + 1))
        allocate(aedist%table(i)%e_out(NP))
        allocate(aedist%table(i)%p(NP))
        allocate(aedist%table(i)%c(NP))
        allocate(aedist%table(i)%r(NP))
        allocate(aedist%table(i)%a(NP))

        ! Read tabular PDF for outgoing energy
        XSS_index = XSS_index + 2
        aedist%table(i)%e_out(:) = get_real(NP)
        aedist%table(i)%p(:) = get_real(NP)
        aedist%table(i)%c(:) = get_real(NP)
        aedist%table(i)%r(:) = get_real(NP)
        aedist%table(i)%a(:) = get_real(NP)
      end do

      deallocate(L)

    type is (CorrelatedAngleEnergy)
      ! ========================================================================
      ! CORRELATED ANGLE-ENERGY DISTRIBUTION

      NR = int(XSS(XSS_index))
      NE = int(XSS(XSS_index + 1 + 2*NR))
      if (NR > 0) then
        call fatal_error("Multiple interpolation regions not yet supported &
             &for correlated angle-energy distributions.")
      end if
      aedist%n_region = NR

      ! Read incoming energies for which outgoing energies are tabulated and
      ! locators
      allocate(aedist%energy_in(NE))
      allocate(L(NE))
      XSS_index = XSS_index + 2 + 2*NR
      aedist%energy_in(:) = get_real(NE)
      L(:) = get_int(NE)

      ! Read outgoing energy tables
      allocate(aedist%table(NE))
      do i = 1, NE
        ! Determine interpolation and number of discrete points
        XSS_index = LDIS + L(i) - 1
        interp = nint(XSS(XSS_index))
        aedist%table(i)%interpolation = mod(interp, 10)
        aedist%table(i)%n_discrete = (interp - aedist%table(i)%interpolation)/10

        ! check for discrete lines present
        if (aedist%table(i)%n_discrete > 0) then
          call fatal_error("Discrete lines in correlated angle-energy &
               &distribution not yet supported")
        end if

        ! Determine number of points and allocate space
        NP = nint(XSS(XSS_index + 1))
        allocate(aedist%table(i)%e_out(NP))
        allocate(aedist%table(i)%p(NP))
        allocate(aedist%table(i)%c(NP))
        allocate(LC(NP))

        ! Read tabular PDF for outgoing energy
        XSS_index = XSS_index + 2
        aedist%table(i)%e_out(:) = get_real(NP)
        aedist%table(i)%p(:) = get_real(NP)
        aedist%table(i)%c(:) = get_real(NP)
        LC(:) = get_int(NP)

        ! allocate angular distributions for each incoming/outgoing energy
        allocate(aedist%table(i)%angle(NP))
        do j = 1, NP
          if (LC(j) == 0) then
            ! isotropic
            allocate(Uniform :: aedist%table(i)%angle(j)%obj)
            select type (adist => aedist%table(i)%angle(j)%obj)
            type is (Uniform)
              adist%a = -ONE
              adist%b = ONE
            end select

          elseif (LC(j) > 0) then
            ! tabular distribution
            allocate(Tabular :: aedist%table(i)%angle(j)%obj)
          end if
        end do

        ! read angular distributions
        do j = 1, NP
          XSS_index = LDIS + abs(LC(j)) - 1
          select type(adist => aedist%table(i)%angle(j)%obj)
          type is (Tabular)
            ! determine interpolation and number of points
            interp = nint(XSS(XSS_index))
            NP = nint(XSS(XSS_index + 1))

            ! Get probability density data
            XSS_index = XSS_index + 2
            allocate(adist%x(NP), adist%p(NP), adist%c(NP))
            adist%x(:) = get_real(NP)
            adist%p(:) = get_real(NP)
            adist%c(:) = get_real(NP)
          end select
        end do
        deallocate(LC)

      end do

      deallocate(L)
    end select

  end subroutine get_energy_dist

!===============================================================================
! READ_UNR_RES reads in unresolved resonance probability tables if present.
!===============================================================================

  subroutine read_unr_res(nuc)
    type(Nuclide), intent(inout) :: nuc

    integer :: JXS23 ! location of URR data
    integer :: lc    ! locator
    integer :: N     ! # of incident energies
    integer :: M     ! # of probabilities
    integer :: i     ! index over incoming energies
    integer :: j     ! index over values
    integer :: k     ! index over probabilities

    ! determine locator for URR data
    JXS23 = JXS(23)

    ! check if URR data is present
    if (JXS23 /= 0) then
      nuc % urr_present = .true.
      allocate(nuc % urr_data)
      lc = JXS23
    else
      nuc % urr_present = .false.
      return
    end if

    ! read parameters
    nuc % urr_data % n_energy = int(XSS(lc))
    nuc % urr_data % n_prob = int(XSS(lc + 1))
    nuc % urr_data % interp = int(XSS(lc + 2))
    nuc % urr_data % inelastic_flag = int(XSS(lc + 3))
    nuc % urr_data % absorption_flag = int(XSS(lc + 4))
    if (int(XSS(lc + 5)) == 0) then
      nuc % urr_data % multiply_smooth = .false.
    else
      nuc % urr_data % multiply_smooth = .true.
    end if

    ! if the inelastic competition flag indicates that the inelastic cross
    ! section should be determined from a normal reaction cross section, we need
    ! to set up a pointer to that reaction
    nuc % urr_inelastic = NONE
    if (nuc % urr_data % inelastic_flag > 0) then
      do i = 1, nuc % n_reaction
        if (nuc % reactions(i) % MT == nuc % urr_data % inelastic_flag) then
          nuc % urr_inelastic = i
        end if
      end do

      ! Abort if no corresponding inelastic reaction was found
      if (nuc % urr_inelastic == NONE) then
        call fatal_error("Could not find inelastic reaction specified on &
             &unresolved resonance probability table.")
      end if
    end if

    ! allocate incident energies and probability tables
    N = nuc % urr_data % n_energy
    M = nuc % urr_data % n_prob
    allocate(nuc % urr_data % energy(N))
    allocate(nuc % urr_data % prob(N,6,M))

    ! read incident energies
    XSS_index = lc + 6
    nuc % urr_data % energy = get_real(N)

    ! read probability tables
    do i = 1, N
      do j = 1, 6
        do k = 1, M
          nuc % urr_data % prob(i,j,k) = XSS(XSS_index)
          XSS_index = XSS_index + 1
        end do
      end do
    end do

    ! Check for negative values
    if (any(nuc % urr_data % prob < ZERO)) then
      if (master) call warning("Negative value(s) found on probability table &
           &for nuclide " // nuc % name)
    end if

  end subroutine read_unr_res

!===============================================================================
! GENERATE_NU_FISSION precalculates the microscopic nu-fission cross section for
! a given nuclide. This is done so that the nu_total function does not need to
! be called during cross section lookups.
!===============================================================================

  subroutine generate_nu_fission(nuc)
    type(Nuclide), intent(inout) :: nuc

    integer :: i  ! index on nuclide energy grid
    real(8) :: E  ! energy
    real(8) :: nu ! # of neutrons per fission

    do i = 1, nuc % n_grid
      ! determine energy
      E = nuc % energy(i)

      ! determine total nu at given energy
      nu = nu_total(nuc, E)

      ! determine nu-fission microscopic cross section
      nuc % nu_fission(i) = nu * nuc % fission(i)
    end do

  end subroutine generate_nu_fission

!===============================================================================
! READ_THERMAL_DATA reads elastic and inelastic cross sections and corresponding
! secondary energy/angle distributions derived from experimental S(a,b)
! data. Namely, this routine reads the ITIE, ITCE, ITXE, and ITCA blocks.
!===============================================================================

  subroutine read_thermal_data(table)
    type(SAlphaBeta), intent(inout) :: table

    integer :: i      ! index for incoming energies
    integer :: j      ! index for outgoing energies
    integer :: k      ! index for outoging angles
    integer :: lc     ! location in XSS array
    integer :: NE_in  ! number of incoming energies
    integer :: NE_out ! number of outgoing energies
    integer :: NMU    ! number of outgoing angles
    integer :: JXS4   ! location of elastic energy table
    integer(8), allocatable :: LOCC(:) ! Location of inelastic data

    ! read secondary energy mode for inelastic scattering
    table % secondary_mode = NXS(7)

    ! read number of inelastic energies and allocate arrays
    NE_in = int(XSS(JXS(1)))
    table % n_inelastic_e_in = NE_in
    allocate(table % inelastic_e_in(NE_in))
    allocate(table % inelastic_sigma(NE_in))

    ! read inelastic energies and cross-sections
    XSS_index = JXS(1) + 1
    table % inelastic_e_in = get_real(NE_in)
    table % inelastic_sigma = get_real(NE_in)

    ! set threshold value
    table % threshold_inelastic = table % inelastic_e_in(NE_in)

    ! allocate space for outgoing energy/angle for inelastic
    ! scattering
    if (table % secondary_mode == SAB_SECONDARY_EQUAL .or. &
         table % secondary_mode == SAB_SECONDARY_SKEWED) then
      NMU = NXS(3) + 1
      table % n_inelastic_mu = NMU
      NE_out = NXS(4)
      table % n_inelastic_e_out = NE_out
      allocate(table % inelastic_e_out(NE_out, NE_in))
      allocate(table % inelastic_mu(NMU, NE_out, NE_in))
    else if (table % secondary_mode == SAB_SECONDARY_CONT) then
      NMU = NXS(3) - 1
      table % n_inelastic_mu = NMU
      allocate(table % inelastic_data(NE_in))
      allocate(LOCC(NE_in))
      ! NE_out will be determined later
    end if

    ! read outgoing energy/angle distribution for inelastic scattering
    if (table % secondary_mode == SAB_SECONDARY_EQUAL .or. &
         table % secondary_mode == SAB_SECONDARY_SKEWED) then
      lc = JXS(3) - 1
      do i = 1, NE_in
        do j = 1, NE_out
          ! read outgoing energy
          table % inelastic_e_out(j,i) = XSS(lc + 1)

          ! read outgoing angles for this outgoing energy
          do k = 1, NMU
            table % inelastic_mu(k,j,i) = XSS(lc + 1 + k)
          end do

          ! advance pointer
          lc = lc + 1 + NMU
        end do
      end do
    else if (table % secondary_mode == SAB_SECONDARY_CONT) then
      ! Get the location pointers to each Ein's DistEnergySAB data
      LOCC = get_int(NE_in)
      ! Get the number of outgoing energies and allocate space accordingly
      do i = 1, NE_in
        NE_out = int(XSS(XSS_index + i - 1))
        table % inelastic_data(i) % n_e_out = NE_out
        allocate(table % inelastic_data(i) % e_out (NE_out))
        allocate(table % inelastic_data(i) % e_out_pdf (NE_out))
        allocate(table % inelastic_data(i) % e_out_cdf (NE_out))
        allocate(table % inelastic_data(i) % mu (NMU, NE_out))
      end do

      ! Now we can fill the inelastic_data(i) attributes
      do i = 1, NE_in
        XSS_index = int(LOCC(i))
        NE_out = table % inelastic_data(i) % n_e_out
        do j = 1, NE_out
          table % inelastic_data(i) % e_out(j) = XSS(XSS_index + 1)
          table % inelastic_data(i) % e_out_pdf(j) = XSS(XSS_index + 2)
          table % inelastic_data(i) % e_out_cdf(j) = XSS(XSS_index + 3)
          table % inelastic_data(i) % mu(:, j) = &
               XSS(XSS_index + 4: XSS_index + 4 + NMU - 1)
          XSS_index = XSS_index + 4 + NMU - 1
        end do
      end do
    end if

    ! read number of elastic energies and allocate arrays
    JXS4 = JXS(4)
    if (JXS4 /= 0) then
      NE_in = int(XSS(JXS4))
      table % n_elastic_e_in = NE_in
      allocate(table % elastic_e_in(NE_in))
      allocate(table % elastic_P(NE_in))

      ! read elastic energies and P
      XSS_index = JXS4 + 1
      table % elastic_e_in = get_real(NE_in)
      table % elastic_P    = get_real(NE_in)

      ! set threshold
      table % threshold_elastic = table % elastic_e_in(NE_in)

      ! determine whether sigma=P or sigma = P/E
      table % elastic_mode = NXS(5)
    else
      table % threshold_elastic = ZERO
      table % n_elastic_e_in = 0
    end if

    ! allocate space for outgoing energy/angle for elastic scattering
    NMU = NXS(6) + 1
    table % n_elastic_mu = NMU
    if (NMU > 0) then
      allocate(table % elastic_mu(NMU, NE_in))
    end if

    ! read equiprobable outgoing cosines for elastic scattering each
    ! incoming energy
    if (JXS4 /= 0 .and. NMU /= 0) then
      lc = JXS(6) - 1
      do i = 1, NE_in
        do j = 1, NMU
          table % elastic_mu(j,i) = XSS(lc + j)
        end do
        lc = lc + NMU
      end do
    end if

  end subroutine read_thermal_data

!===============================================================================
! GET_INT returns an array of integers read from the current position in the XSS
! array
!===============================================================================

  function get_int(n_values) result(array)

    integer, intent(in) :: n_values        ! number of values to read
    integer             :: array(n_values) ! array of values

    array = int(XSS(XSS_index:XSS_index + n_values - 1))
    XSS_index = XSS_index + n_values

  end function get_int

!===============================================================================
! GET_REAL returns an array of real(8)s read from the current position in the
! XSS array
!===============================================================================

  function get_real(n_values) result(array)

    integer, intent(in) :: n_values        ! number of values to read
    real(8)             :: array(n_values) ! array of values

    array = XSS(XSS_index:XSS_index + n_values - 1)
    XSS_index = XSS_index + n_values

  end function get_real

!===============================================================================
! SAME_NUCLIDE_LIST creates a linked list for each nuclide containing the
! indices in the nuclides array of all other instances of that nuclide.  For
! example, the same nuclide may exist at multiple temperatures resulting
! in multiple entries in the nuclides array for a single zaid number.
!===============================================================================

  subroutine same_nuclide_list()

    integer :: i ! index in nuclides array
    integer :: j ! index in nuclides array

    do i = 1, n_nuclides_total
      do j = 1, n_nuclides_total
        if (nuclides(i) % zaid == nuclides(j) % zaid) then
          call nuclides(i) % nuc_list % push_back(j)
        end if
      end do
    end do

  end subroutine same_nuclide_list

end module ace<|MERGE_RESOLUTION|>--- conflicted
+++ resolved
@@ -9,17 +9,10 @@
   use error, only: fatal_error, warning
   use fission, only: nu_total
   use global
-<<<<<<< HEAD
-  use list_header,      only: ListInt
-  use material_header,  only: Material
+  use list_header, only: ListInt
+  use material_header, only: Material
   use multipole,        only: multipole_read
   use multipole_header, only: max_L, max_poles, max_poly
-  use output,           only: write_message
-  use set_header,       only: SetChar
-  use string,           only: to_str, to_lower
-=======
-  use list_header, only: ListInt
-  use material_header, only: Material
   use output, only: write_message
   use set_header, only: SetChar
   use secondary_header, only: AngleEnergy
@@ -27,7 +20,6 @@
   use secondary_kalbach, only: KalbachMann
   use secondary_uncorrelated, only: UncorrelatedAngleEnergy
   use string, only: to_str, to_lower
->>>>>>> 237080ce
 
   implicit none
 
