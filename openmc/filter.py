--- conflicted
+++ resolved
@@ -136,7 +136,7 @@
     def __hash__(self):
         string = type(self).__name__ + '\n'
         string += '{: <16}=\t{}\n'.format('\tBins', self.bins)
-        return hash(repr(string))
+        return hash(string)
 
     def __repr__(self):
         string = type(self).__name__ + '\n'
@@ -264,6 +264,7 @@
             XML element containing filter data
 
         """
+
 
         element = ET.Element('filter')
         element.set('id', str(self.id))
@@ -473,36 +474,8 @@
         return df
 
 
-<<<<<<< HEAD
-class IntegralFilter(Filter):
-    """Tally modifier that describes phase-space and other characteristics.
-
-    Parameters
-    ----------
-    bins : Integral or Iterable of Integral
-        The bins for the filter. This takes on different meaning for different
-        filters. See the docstrings for sublcasses of this filter or the online
-        documentation for more details.
-    filter_id : int
-        Unique identifier for the filter
-
-    Attributes
-    ----------
-    bins : Integral or Iterable of Integral
-        The bins for the filter
-    id : int
-        Unique identifier for the filter
-    num_bins : Integral
-        The number of filter bins
-    stride : Integral
-        The number of filter, nuclide and score bins within each of this
-        filter's bins.
-
-    """
-=======
 class WithIDFilter(Filter):
     """Abstract parent for filters of types with ids (Cell, Material, etc.)."""
->>>>>>> e1435466
     @property
     def num_bins(self):
         return len(self.bins)
@@ -536,16 +509,11 @@
 
     Parameters
     ----------
-<<<<<<< HEAD
-    bins : Integral or Iterable of Integral
-        openmc.Universe IDs.
-    filter_id : int
-        Unique identifier for the filter
-=======
     bins : openmc.Universe, Integral, or iterable thereof
         The Universes to tally. Either openmc.Universe objects or their
         Integral ID numbers can be used.
->>>>>>> e1435466
+    filter_id : int
+        Unique identifier for the filter
 
     Attributes
     ----------
@@ -574,16 +542,11 @@
 
     Parameters
     ----------
-<<<<<<< HEAD
-    bins : Integral or Iterable of Integral
-        openmc.Material IDs.
-    filter_id : int
-        Unique identifier for the filter
-=======
     bins : openmc.Material, Integral, or iterable thereof
         The Materials to tally. Either openmc.Material objects or their
         Integral ID numbers can be used.
->>>>>>> e1435466
+    filter_id : int
+        Unique identifier for the filter
 
     Attributes
     ----------
@@ -612,16 +575,11 @@
 
     Parameters
     ----------
-<<<<<<< HEAD
-    bins : Integral or Iterable of Integral
-        openmc.Cell IDs.
-    filter_id : int
-        Unique identifier for the filter
-=======
     bins : openmc.Cell, Integral, or iterable thereof
         The Cells to tally. Either openmc.Cell objects or their
         Integral ID numbers can be used.
->>>>>>> e1435466
+    filter_id : int
+        Unique identifier for the filter
 
     Attributes
     ----------
@@ -650,16 +608,11 @@
 
     Parameters
     ----------
-<<<<<<< HEAD
-    bins : Integral or Iterable of Integral
-        openmc.Cell IDs.
-    filter_id : int
-        Unique identifier for the filter
-=======
     bins : openmc.Cell, Integral, or iterable thereof
         The birth Cells to tally. Either openmc.Cell objects or their
         Integral ID numbers can be used.
->>>>>>> e1435466
+    filter_id : int
+        Unique identifier for the filter
 
     Attributes
     ----------
@@ -1256,29 +1209,18 @@
 
     Parameters
     ----------
-<<<<<<< HEAD
-    bins : Integral or Iterable of Integral or Iterable of Real
-        The bins for the filter. This takes on different meaning for different
-        filters. See the OpenMC online documentation for more details.
-    filter_id : int
-        Unique identifier for the filter
-
-    Attributes
-    ----------
-    bins : Integral or Iterable of Integral or Iterable of Real
-        The bins for the filter
-    id : int
-        Unique identifier for the filter
-=======
     cell : openmc.Cell or Integral
         The distributed cell to tally. Either an openmc.Cell or an Integral
         cell ID number can be used.
+    filter_id : int
+        Unique identifier for the filter
 
     Attributes
     ----------
     bins : Iterable of Integral
         An iterable with one element---the ID of the distributed Cell.
->>>>>>> e1435466
+    id : int
+        Unique identifier for the filter
     num_bins : Integral
         The number of filter bins
     stride : Integral
@@ -1290,15 +1232,9 @@
 
     """
 
-<<<<<<< HEAD
-    def __init__(self, bins, filter_id=None):
+    def __init__(self, cell, filter_id=None):
         self._paths = None
-        super(DistribcellFilter, self).__init__(bins, filter_id)
-=======
-    def __init__(self, cell):
-        self._paths = None
-        super(DistribcellFilter, self).__init__(cell)
->>>>>>> e1435466
+        super(DistribcellFilter, self).__init__(cell, filter_id)
 
     @classmethod
     def from_hdf5(cls, group, **kwargs):
@@ -1953,9 +1889,10 @@
             return False
 
     def __hash__(self):
-        # For some reason, it seems the __hash__ method is not inherited when we
-        # overwrite __repr__.
-        return hash(repr(self))
+        string = type(self).__name__ + '\n'
+        string += '{: <16}=\t{}\n'.format('\tEnergy', self.energy)
+        string += '{: <16}=\t{}\n'.format('\tInterpolant', self.y)
+        return hash(string)
 
     def __repr__(self):
         string = type(self).__name__ + '\n'
